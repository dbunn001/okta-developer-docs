--- conflicted
+++ resolved
@@ -66,67 +66,7 @@
 
 An `index.md` file in a directory like `users` will be served as `/users/` when the site is live. If you name the file anything other than `index.md`, you will need to include `.html` in the URL when you view the page in your browser.
 
-<<<<<<< HEAD
-The [Guides](https://developer.okta.com/guides/) section has a more complex directory structure.  See the [Updating Guides](#updating-guides) section below.
-
-
-### Where do Pictures and Assets go?
-All images and other assets will live in the folder `/packages/@okta/vuepress-site/.vuepress/public` and should be referenced as such.
-
-### Using Components in Markdown
-There are a few different components that can be used inside the markdown files to render some design specific html
-
-#### API Operations
-The `<ApiOperation>` tag is used to render badges representing different API operations (GET, POST, DELETE) in the API reference.
-
-In the Markdown, you can add
-```html
-<ApiOperation method="delete" url="/api/v1/apps" />
-```
-and this would render as:
-
-<img src=".github/images/api-operations-rendered.png" width="150px"/>
-
-#### API Lifecycle
-The `<ApiLifecycle>` tag allows you to mark items as beta, Early Access, or deprecated.
-
-In the Markdown, you can add
-```html
-<ApiLifecycle access="beta" />
-```
-and this would render as:
-
-<img src=".github/images/api-lifecycle-rendered.png" width="150px"/>
-
-#### Category Links
-If you need to include a list of links for a category group which was defined in the frontmatter, you can use the `CategoryLinks` component.
-
-As long as you have the category defined in your markdowns frontmatter such as:
-
-```
----
-category: myCategory
----
-```
-
-You can then use the `<CategoryLinks>` tag:
-
-```html
-<CategoryLinks category="myCategory" />
-```
-
-A few options are provided for you to allow for some customization:
-
-| Property    | Description                                                                                   |
-|-------------|-----------------------------------------------------------------------------------------------|
-| category    | The category you want to display for the links. This is based on your markdown frontmatter    |
-| linkPrefix  | [ADVANCED] This property allows you to include links based on the path, instead of a category |
-| sort        | Allows you to sort based on the defined property                                              |
-| showExcerpt | This property defaults to `true` and will display the frontmatter excerpt                     |
-
-=======
 More information about writing content for VuePress can be found in our [VuePress Authoring Guidelines](https://github.com/okta/okta-developer-docs/wiki/VuePress-Authoring-Guidelines). There you will also find our [Style Guide](https://github.com/okta/okta-developer-docs/wiki/Style-Guide).
->>>>>>> cab509cf
 
 ### What About Building the Site Before Committing?
 There is no need to build the rendered site before committing and submitting a PR. This will all happen on the CI side to test and build the rendered site.
