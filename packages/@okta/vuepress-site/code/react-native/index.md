---
title: Add User Authentication to Your React Native App
language: React Native
icon: code-react
integration: mobile
<<<<<<< HEAD
---

=======
component: Code
meta:
  - name: description
    content: Our guide helps you to add user authentication to your React Native app.
---

# <i class='icon-48 docsPage code-react'></i> Add User Authentication to Your React Native App

## Get Started with React Native + Okta

>>>>>>> 529459ac
New to Okta? Our quickstart will walk you through adding user authentication to your React Native app in minutes.

<ul class='language-ctas'>
	<li>
		<a href='https://developer.okta.com/signup/' class='Button--red' data-proofer-ignore>
			<span>Create Free Account</span>
		</a>
	</li>
	<li>
		<a href='/quickstart/#/react-native' class='Button--blue' data-proofer-ignore>
			<span>React Native Quickstart</span>
		</a>
	</li>
</ul>

<a href='https://github.com/okta/samples-js-react-native'>
	<span class='fa fa-github'></span> <span>React Native Sample App</span>
</a>

## Okta React Native SDK

The Okta React Native client makes it easy to add authentication to your React Native app with Okta's OpenID Connect API.

<a href='https://www.npmjs.com/package/@okta/okta-react-native' class="language-reference">
	<span class='icon download-16'></span> <span>okta-react-native on npm</span>
</a>

<a href='https://github.com/okta/okta-oidc-js/tree/master/packages/okta-react-native'>
	<span class='fa fa-github'></span> <span>React Native SDK Source</span>
</a>

## Recommended Guides


- [Implementing the Authorization Code Flow with PKCE](/docs/guides/implement-auth-code-pkce/)
- [Social Login](/docs/concepts/social-login/)
- [Validate access tokens](/docs/guides/validate-access-tokens)
- [Validate ID tokens](/docs/guides/validate-id-tokens)

## Related Blog Posts


- [Build a React Native Application and Authenticate with OAuth 2.0](/blog/2018/03/16/build-react-native-authentication-oauth-2)
- [Build a React Application with User Authentication in 15 Minutes](/blog/2017/03/30/react-okta-sign-in-widget)
<|MERGE_RESOLUTION|>--- conflicted
+++ resolved
@@ -3,21 +3,8 @@
 language: React Native
 icon: code-react
 integration: mobile
-<<<<<<< HEAD
 ---
 
-=======
-component: Code
-meta:
-  - name: description
-    content: Our guide helps you to add user authentication to your React Native app.
----
-
-# <i class='icon-48 docsPage code-react'></i> Add User Authentication to Your React Native App
-
-## Get Started with React Native + Okta
-
->>>>>>> 529459ac
 New to Okta? Our quickstart will walk you through adding user authentication to your React Native app in minutes.
 
 <ul class='language-ctas'>
