---
title: Add User Authentication and Okta Resource Management to Your PHP App
language: PHP
integration: back-end
icon: code-php
meta:
  - name: description
    content: Use our PHP guide, SDK, and libraries to help you add user authentication to your PHP application.
---

<<<<<<< HEAD
=======
# <i class='icon-48 docsPage code-php'></i> Add User Authentication and Okta Resource Management to Your PHP App

## Get Started with PHP + Okta

>>>>>>> 529459ac
New to Okta? Our quickstart will walk you through adding user authentication to your PHP app in minutes.

<ul class='language-ctas'>
	<li>
		<a href='https://developer.okta.com/signup/' class='Button--red' data-proofer-ignore>
			<span>Create Free Account</span>
		</a>
	</li>
	<li>
		<a href='/quickstart/#/okta-sign-in-page/php/' class='Button--blue' data-proofer-ignore>
			<span>PHP Quickstart</span>
		</a>
	</li>
</ul>

<a href='https://github.com/okta/samples-php'>
	<span class='fa fa-github'></span> <span>PHP Sample App</span>
</a>

## Okta Management SDK for PHP

The Okta PHP SDK can be used in your server-side code to create and update users.

<a href='http://packagist.org/packages/okta/sdk' class="language-reference">
	<span class='icon download-16'></span> <span>okta/sdk on Packagist</span>
</a>

<p class="language-reference">
	<a href='https://developer.okta.com/okta-sdk-php/' class="language-reference">
		<span class='icon expression-16'></span>
		<span>PHP SDK Reference</span>
	</a>
</p>

<a href='https://github.com/okta/okta-sdk-php'>
	<span class='fa fa-github'></span> <span>PHP SDK Source</span>
</a>

## PHP Libraries

<ul class="language-libraries">
	<li>
		<i class='fa fa-github'></i>
		<a href="https://github.com/okta/okta-jwt-verifier-php">
			<span>Okta JWT Verifier for PHP</span>
		</a>
	</li>
</ul>

## Recommended Guides


- [Implement the Authorization Code Flow](/docs/guides/implement-auth-code/)
- [Social Login](/docs/concepts/social-login/)
- [Validate access tokens](/docs/guides/validate-access-tokens)
- [Validate ID tokens](/docs/guides/validate-id-tokens)

## Related Blog Posts


- [Add Authentication to your PHP App in 5 Minutes](/blog/2018/07/09/five-minute-php-app-auth)
- [Tutorial: Build a Basic CRUD App with Symfony 4 and Vue](/blog/2018/06/14/php-crud-app-symfony-vue)
- [Tutorial: Build Your First CRUD App with Symfony and Angular](/blog/2018/08/14/php-crud-app-symfony-angular)
- [OAuth 2.0 from the Command Line](/blog/2018/07/16/oauth-2-command-line)
<|MERGE_RESOLUTION|>--- conflicted
+++ resolved
@@ -8,13 +8,6 @@
     content: Use our PHP guide, SDK, and libraries to help you add user authentication to your PHP application.
 ---
 
-<<<<<<< HEAD
-=======
-# <i class='icon-48 docsPage code-php'></i> Add User Authentication and Okta Resource Management to Your PHP App
-
-## Get Started with PHP + Okta
-
->>>>>>> 529459ac
 New to Okta? Our quickstart will walk you through adding user authentication to your PHP app in minutes.
 
 <ul class='language-ctas'>
