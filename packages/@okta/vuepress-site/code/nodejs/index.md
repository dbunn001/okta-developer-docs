---
title: Add User Authentication to Your Node.js App
language: Node.js
integration: back-end
icon: code-nodejs
meta:
  - name: description
    content: Use our Node.js guide to add authentication to your app and our Node.js SDK to create and update users and groups.
---

<<<<<<< HEAD
=======
# <i class='icon-48 docsPage code-nodejs'></i> Add User Authentication to Your Node.js App

## Get Started with Node.js + Okta

>>>>>>> 529459ac
New to Okta? Our quickstart will walk you through adding user authentication to your Node.js app in minutes.

<ul class='language-ctas'>
	<li>
		<a href='https://developer.okta.com/signup/' class='Button--red' data-proofer-ignore>
			<span>Create Free Account</span>
		</a>
	</li>
	<li>
		<a href='/quickstart/#/okta-sign-in-page/nodejs/' class='Button--blue' data-proofer-ignore>
			<span>Node.js Quickstart</span>
		</a>
	</li>
</ul>

<a href='https://github.com/okta/samples-nodejs-express-4'>
	<span class='fa fa-github'></span> <span>Node.js Sample App</span>
</a>

## Okta Node.js SDK

The Okta Node.js SDK can be used in your server-side code to create and update users and groups.

<a href='https://www.npmjs.com/package/@okta/okta-sdk-nodejs' class="language-reference">
	<span class='icon download-16'></span> <span>okta-sdk-nodejs on npm</span>
</a>

<p class="language-reference">
	<a href='https://developer.okta.com/okta-sdk-nodejs/jsdocs/' class="language-reference">
		<span class='icon expression-16'></span>
		<span>Node.js SDK Reference</span>
	</a>
</p>

<a href='https://github.com/okta/okta-sdk-nodejs'>
	<span class='fa fa-github'></span> <span>Node.js SDK Source</span>
</a>

## Node.js Libraries

<ul class="language-libraries">
	<li>
		<i class='fa fa-github'></i>
		<a href="https://github.com/okta/okta-oidc-js/tree/master/packages/jwt-verifier">
			<span>Okta JWT Verifier for Node.js</span>
		</a>
	</li>
</ul>

## Recommended Guides


- [Implement the Authorization Code Flow](/docs/guides/implement-auth-code/)
- [Social Login](/docs/concepts/social-login/)
- [Validate access tokens](/docs/guides/validate-access-tokens)
- [Validate ID tokens](/docs/guides/validate-id-tokens)

## Related Blog Posts


- [Build a Basic CRUD App with Vue.js and Node](/blog/2018/02/15/build-crud-app-vuejs-node)
- [Build a Simple REST API with Node and OAuth 2.0](/blog/2018/08/21/build-secure-rest-api-with-node)
- [Tutorial: Build a Basic CRUD App with Node.js](/blog/2018/06/28/tutorial-build-a-basic-crud-app-with-node)
- [Build a Basic CRUD App with Node and React](/blog/2018/07/10/build-a-basic-crud-app-with-node-and-react)
- [Build User Registration with Node, React, and Okta](/blog/2018/02/06/build-user-registration-with-node-react-and-okta)
- [Build Secure Node Authentication with Passport.js and OpenID Connect](/blog/2018/05/18/node-authentication-with-passport-and-oidc)
- [How to Securely Manage Users in Your Node App](/blog/2018/06/26/securely-manage-users-node-app)
- [Simple Multi-Factor Authentication in Node](/blog/2018/05/22/simple-multifactor-authentication-in-node)

<|MERGE_RESOLUTION|>--- conflicted
+++ resolved
@@ -8,13 +8,6 @@
     content: Use our Node.js guide to add authentication to your app and our Node.js SDK to create and update users and groups.
 ---
 
-<<<<<<< HEAD
-=======
-# <i class='icon-48 docsPage code-nodejs'></i> Add User Authentication to Your Node.js App
-
-## Get Started with Node.js + Okta
-
->>>>>>> 529459ac
 New to Okta? Our quickstart will walk you through adding user authentication to your Node.js app in minutes.
 
 <ul class='language-ctas'>
