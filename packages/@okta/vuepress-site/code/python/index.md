--- conflicted
+++ resolved
@@ -8,13 +8,6 @@
     content: Our guide shows you how to add user authentication to your Python app with examples using Flask.
 ---
 
-<<<<<<< HEAD
-=======
-# <i class='icon-48 docsPage code-python'></i> Add User Authentication to Your Python App
-
-## Get Started with Python + Okta
-
->>>>>>> 529459ac
 <ul class='language-ctas'>
 	<li>
 		<a href='https://developer.okta.com/signup/' class='Button--red' data-proofer-ignore>
