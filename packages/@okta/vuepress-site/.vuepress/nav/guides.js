// the navigation that is shown across the guides pages

module.exports = [
  { title: 'Guides', path: '/docs/guides/' },
  {
    title: 'Basics',
    subLinks: [
      { title: 'Quickstart: Signing in your first user', guideName: 'quickstart' },
      { title: 'Create an API token', guideName: 'create-an-api-token' },
      { title: 'Enable CORS', guideName: 'enable-cors' },
      { title: 'Find your Okta domain', guideName: 'find-your-domain' },
      { title: 'Find your application credentials', guideName: 'find-your-app-credentials' },
      { title: 'Share Application Key Credentials for IdPs across Apps', guideName: 'sharing-cert' },
      { title: 'Set up SAML Tracer', guideName: 'saml-tracer' },
      { title: 'Upgrade SAML Apps to SHA256', guideName: 'updating-saml-cert' },
      { title: 'Sign the Okta certificate with your own CA', guideName: 'sign-your-own-saml-csr' },
      { title: 'Set up self-service registration', guideName: 'set-up-self-service-registration' },
    ]
  },
  {
    title: 'Sign Users In',
    subLinks: [
      { title: 'Add an external Identity Provider', guideName: 'add-an-external-idp' },
      { title: 'Add multifactor authentication', guideName: 'mfa' },
      {
        title: "Mobile App",
        subLinks: [
          { title: 'Unlock a mobile app with biometrics', guideName: 'unlock-mobile-app-with-biometrics' },
          { title: 'Build a custom sign-in UI in your mobile app', guideName: 'build-custom-ui-mobile' },
          { title: 'Sign users in to your mobile app', guideName: 'sign-into-mobile-app' },
          { title: 'Share a sign-in session with native mobile apps', guideName: 'shared-sso-android-ios' },
        ]
      },
      { title: 'Sign users in to your single-page application', guideName: 'sign-into-spa' },
      { title: 'Sign users in to your web application', guideName: 'sign-into-web-app' },
      { title: 'Sign users out', guideName: 'sign-users-out' },
      { title: 'Configure Okta sign-on and App sign-on policies', guideName: 'configure-signon-policy' },
    ]
  },
  {
    title: 'Authorization',
    subLinks: [
      { title: 'Implement the Authorization Code Flow', guideName: 'implement-auth-code' },
      { title: 'Implement the Authorization Code Flow with PKCE', guideName: 'implement-auth-code-pkce' },
      { title: 'Create an Authorization Server', guideName: 'customize-authz-server' },
      { title: 'Implement the Client Credentials Flow', guideName: 'implement-client-creds' },
      { title: 'Implement the Implicit Flow', guideName: 'implement-implicit' },
      { title: 'Request user consent', guideName: 'request-user-consent' },
      { title: 'Implement the Resource Owner Password Flow', guideName: 'implement-password' },
      {
        title: 'Tokens',
        subLinks: [
          { title: 'Build a JWT for Client Authentication', guideName: 'build-self-signed-jwt' },
          { title: 'Customize tokens returned from Okta with custom claims', guideName: 'customize-tokens-returned-from-okta' },
          { title: 'Customize tokens returned from Okta with a Groups claim', guideName: 'customize-tokens-groups-claim' },
          { title: 'Customize tokens returned from Okta with a dynamic whitelist', guideName: 'customize-tokens-dynamic' },
          { title: 'Customize tokens returned from Okta with a static whitelist', guideName: 'customize-tokens-static' },
          { title: 'Refresh access tokens', guideName: 'refresh-tokens' },
          { title: 'Revoke Tokens', guideName: 'revoke-tokens' },
          { title: 'Work with Okta session cookies', guideName: 'session-cookie' },
          { title: 'Validate Access Tokens', guideName: 'validate-access-tokens' },
          { title: 'Validate ID Tokens', guideName: 'validate-id-tokens' },
        ]
      }
    ]
  },
  {
    title: 'Brand and Customize',
    subLinks: [
      { title: 'Customize the Okta-hosted error pages', guideName: 'custom-error-pages' },
      { title: 'Customize the Okta URL domain', guideName: 'custom-url-domain' },
      { title: 'Style the Widget', guideName: 'style-the-widget' },
      { title: 'Customize SMS messages', guideName: 'sms-customization' },
      { title: 'Customize email notifications and email domains', guideName: 'email-customization' },
    ]
  },
  {
    title: 'OIN Partner Integrations',
    subLinks: [
      { title: 'Build a SCIM provisioning integration', guideName: 'build-provisioning-integration' },
      { title: 'OIDC and the OIN: A Developer Primer', guideName: 'oin-oidc-guide' },
      { title: 'Build a Single Sign-On (SSO) integration', guideName: 'build-sso-integration' },
      { title: 'Submit an app integration', guideName: 'submit-app' },
    ]
  },
  {
    title: 'API Security',
    subLinks: [
      { title: 'Implement OAuth for Okta', guideName: 'implement-oauth-for-okta' },
      { title: 'Implement OAuth for Okta with a Service App', guideName: 'implement-oauth-for-okta-serviceapp' },
      { title: 'Protect your API endpoints', guideName: 'protect-your-api' },
      { title: 'Configure an access policy', guideName: 'configure-access-policy' },
    ]
  },
  {
    title: 'Deploy to Production',
    subLinks: [
      { title: 'Deployment checklist', guideName: 'production-deployment' },
      { title: 'Deploy your app', guideName: 'deploy-your-app' },
      { title: 'Migrate to Okta', guideName: 'migrate-to-okta'},
    ]
  },
  {
    title: 'Hook Implementations',
    subLinks: [
      { title: 'Overview and Considerations', guideName: 'overview-and-considerations'},
      { title: 'Set Up Event Hooks', guideName: 'set-up-event-hook' },
      { title: 'Event Hook Implementation', guideName: 'event-hook-implementation' },
      { title: 'Implement a Password Import Inline Hook', guideName: 'password-import-hook' },
<<<<<<< HEAD
      { title: 'Registration Inline Hook', guideName: 'registration-inline-hook' },
=======
      { title: 'Password Import Inline Hook', guideName: 'password-import-inline-hook' },
>>>>>>> a4872281
    ]
  }
];<|MERGE_RESOLUTION|>--- conflicted
+++ resolved
@@ -107,11 +107,9 @@
       { title: 'Set Up Event Hooks', guideName: 'set-up-event-hook' },
       { title: 'Event Hook Implementation', guideName: 'event-hook-implementation' },
       { title: 'Implement a Password Import Inline Hook', guideName: 'password-import-hook' },
-<<<<<<< HEAD
       { title: 'Registration Inline Hook', guideName: 'registration-inline-hook' },
-=======
       { title: 'Password Import Inline Hook', guideName: 'password-import-inline-hook' },
->>>>>>> a4872281
+
     ]
   }
 ];