// This file controls the links shown in the left-side table of contents.

module.exports = [
  {
    title: "Concepts",
    links: [
      { title: 'API Access Management', link: '/docs/concepts/api-access-management/'},
      { title: 'Authentication', link: '/docs/concepts/authentication/'},
      { title: 'Authorization Servers', link: '/docs/concepts/auth-servers/'},
      { title: 'Event Hooks', link: '/docs/concepts/event-hooks/'},
      { title: 'Events API Migration', link: '/docs/concepts/events-api-migration/'},
      { title: 'External Identity Providers', link: '/docs/concepts/identity-providers/'},
      { title: 'Feature Lifecycle Management', link: '/docs/concepts/feature-lifecycle-management/'},
      { title: 'Inline Hooks', link: '/docs/concepts/inline-hooks/'},
      { title: 'Key Rotation', link: '/docs/concepts/key-rotation/'},
      { title: 'OAuth 2.0 & OIDC', link: '/docs/concepts/auth-overview/'},
      { title: 'Okta-Hosted Flows', link: '/docs/concepts/okta-hosted-flows/'},
      { title: 'Okta Organizations', link: '/docs/concepts/okta-organizations/'},
      { title: 'SAML', link: '/docs/concepts/saml/'},
      { title: 'SCIM', link: '/docs/concepts/scim/'},
      { title: 'Social Login', link: '/docs/concepts/social-login/'}
    ]
  },
  {
    title: "Guides",
    links: [
      { title: 'Customize tokens returned from Okta', link: '/docs/guides/customize-tokens-returned-from-okta/'},
      { title: 'Protect your API endpoints', link: '/docs/guides/protect-your-api/'},
      { title: 'Request user consent during authentication', link: '/docs/guides/request-user-consent/'},
      { title: 'Sign users in to your web application', link: '/docs/guides/sign-into-web-app/'},
      { title: 'Sign users in to your SPA', link: '/docs/guides/sign-into-spa/'},
      { title: 'Sign users out', link: '/docs/guides/sign-users-out/'},
      { title: 'More...', link: '/docs/guides/' }
    ]
  },
  {
    title: "Reference",
    links: [
      { title: 'API Overview', link: '/docs/reference/api-overview/' },
      { title: 'Sign in Your Users', link: '/docs/reference/api/oidc/', subLinksId: 'Sidebar_References', subLinks: [
        { title: 'OpenID Connect & OAuth 2.0 API', link: '/docs/reference/api/oidc/'},
        { title: 'Authentication', link: '/docs/reference/api/authn/'}
      ]
      },
      { title: 'Manage Okta Resources', link: '/docs/reference/api/roles/',  subLinksId: 'Sidebar_Resources',  subLinks: [
          { title: 'Administrator Roles', link: '/docs/reference/api/roles/'},
          { title: 'Apps', link: '/docs/reference/api/apps/'},
          { title: 'Authorization Servers', link: '/docs/reference/api/authorization-servers/'},
          { title: 'Dynamic Client Registration', link: '/docs/reference/api/oauth-clients/'},
          { title: 'Event Hooks', link: '/docs/reference/api/event-hooks/'},
          { title: 'Factors', link: '/docs/reference/api/factors/'},
          { title: 'Features', link: '/docs/reference/api/features/'},
          { title: 'Groups', link: '/docs/reference/api/groups/'},
          { title: 'Identity Providers', link: '/docs/reference/api/idps/'},
          { title: 'Inline Hooks', link: '/docs/reference/api/inline-hooks/'},
          { title: 'Linked Objects', link: '/docs/reference/api/linked-objects/'},
          { title: 'Policy', link: '/docs/reference/api/policy/'},
          { title: 'Schemas', link: '/docs/reference/api/schemas/'},
          { title: 'Sessions', link: '/docs/reference/api/sessions/'},
          { title: 'System Log', link: '/docs/reference/api/system-log/'},
          { title: 'Templates', link: '/docs/reference/api/templates/'},
          { title: 'Trusted Origins', link: '/docs/reference/api/trusted-origins/'},
          { title: 'User Types', link: '/docs/reference/api/user-types/'},
          { title: 'Users', link: '/docs/reference/api/users/'},
          { title: 'Zones', link: '/docs/reference/api/zones/'}
        ]
      },
      { title: 'Error Codes', link: '/docs/reference/error-codes/'},
      { title: 'Import Hook', link: '/docs/reference/import-hook/'},
      { title: 'SAML Hook', link: '/docs/reference/saml-hook/'},
      { title: 'Registration Hook', link: '/docs/reference/registration-hook/'},
      { title: 'Token Hook', link: '/docs/reference/token-hook/'},
      { title: 'Okta Expression Language', link: '/docs/reference/okta-expression-language/'},
      { title: 'Postman Collections', link: '/docs/reference/postman-collections/'},
      { title: 'Rate Limits', link: '/docs/reference/rate-limits/'},
      { title: 'Release Life Cycle', link: '/docs/reference/releases-at-okta/'},
      { title: 'SCIM Protocol', link: '/docs/reference/scim/'},
      { title: 'WebFinger', link: '/docs/reference/webfinger/'},
      { title: 'Advanced Server Access', subLinks: [
<<<<<<< HEAD
        { title: 'ASA Entitlements API', link: '/docs/reference/api/asa/entitlements/'}
=======
      { title: 'ASA Audits API', link: '/docs/reference/api/asa/audits/'}
      { title: 'ASA Clients API', link: '/docs/reference/api/asa/clients/'}
>>>>>>> 44894281
        ]
      }
    ]
  },
  {
    title: "Release Notes",
    links: [
      { title: 'Okta API Products Release Notes', link: '/docs/release-notes/'}
    ]
  }
]<|MERGE_RESOLUTION|>--- conflicted
+++ resolved
@@ -77,12 +77,9 @@
       { title: 'SCIM Protocol', link: '/docs/reference/scim/'},
       { title: 'WebFinger', link: '/docs/reference/webfinger/'},
       { title: 'Advanced Server Access', subLinks: [
-<<<<<<< HEAD
         { title: 'ASA Entitlements API', link: '/docs/reference/api/asa/entitlements/'}
-=======
-      { title: 'ASA Audits API', link: '/docs/reference/api/asa/audits/'}
-      { title: 'ASA Clients API', link: '/docs/reference/api/asa/clients/'}
->>>>>>> 44894281
+        { title: 'ASA Audits API', link: '/docs/reference/api/asa/audits/'}
+        { title: 'ASA Clients API', link: '/docs/reference/api/asa/clients/'}
         ]
       }
     ]
