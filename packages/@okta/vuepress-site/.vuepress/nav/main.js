// This file controls the links shown in the left-side table of contents.

module.exports = [
  {
    title: "Concepts",
    links: [
      { title: 'API Access Management', link: '/docs/concepts/api-access-management/'},
      { title: 'Authentication', link: '/docs/concepts/authentication/'},
      { title: 'Authorization Servers', link: '/docs/concepts/auth-servers/'},
      { title: 'Event Hooks', link: '/docs/concepts/event-hooks/'},
      { title: 'Events API Migration', link: '/docs/concepts/events-api-migration/'},
      { title: 'External Identity Providers', link: '/docs/concepts/identity-providers/'},
      { title: 'Feature Lifecycle Management', link: '/docs/concepts/feature-lifecycle-management/'},
      { title: 'Inline Hooks', link: '/docs/concepts/inline-hooks/'},
      { title: 'Key Rotation', link: '/docs/concepts/key-rotation/'},
      { title: 'OAuth 2.0 & OIDC', link: '/docs/concepts/auth-overview/'},
      { title: 'Okta-Hosted Flows', link: '/docs/concepts/okta-hosted-flows/'},
      { title: 'Okta Organizations', link: '/docs/concepts/okta-organizations/'},
      { title: 'SAML', link: '/docs/concepts/saml/'},
      { title: 'SCIM', link: '/docs/concepts/scim/'},
      { title: 'Social Login', link: '/docs/concepts/social-login/'}
    ]
  },
  {
    title: "Guides",
    links: [
      { title: 'Customize tokens returned from Okta', link: '/docs/guides/customize-tokens-returned-from-okta/'},
      { title: 'Protect your API endpoints', link: '/docs/guides/protect-your-api/'},
      { title: 'Request user consent during authentication', link: '/docs/guides/request-user-consent/'},
      { title: 'Sign users in to your web application', link: '/docs/guides/sign-into-web-app/'},
      { title: 'Sign users in to your SPA', link: '/docs/guides/sign-into-spa/'},
      { title: 'Sign users out', link: '/docs/guides/sign-users-out/'},
      { title: 'More...', link: '/docs/guides/' }
    ]
  },
  {
    title: "Reference",
    links: [
      { title: 'API Overview', link: '/docs/reference/api-overview/' },
      { title: 'Sign in Your Users', link: '/docs/reference/api/oidc/', subLinksId: 'Sidebar_References', subLinks: [
        { title: 'OpenID Connect & OAuth 2.0 API', link: '/docs/reference/api/oidc/'},
        { title: 'Authentication', link: '/docs/reference/api/authn/'}
      ]
      },
      { title: 'Manage Okta Resources', link: '/docs/reference/api/roles/',  subLinksId: 'Sidebar_Resources',  subLinks: [
          { title: 'Administrator Roles', link: '/docs/reference/api/roles/'},
          { title: 'Apps', link: '/docs/reference/api/apps/'},
          { title: 'Authorization Servers', link: '/docs/reference/api/authorization-servers/'},
          { title: 'Dynamic Client Registration', link: '/docs/reference/api/oauth-clients/'},
          { title: 'Event Hooks', link: '/docs/reference/api/event-hooks/'},
          { title: 'Factors', link: '/docs/reference/api/factors/'},
          { title: 'Features', link: '/docs/reference/api/features/'},
          { title: 'Groups', link: '/docs/reference/api/groups/'},
          { title: 'Identity Providers', link: '/docs/reference/api/idps/'},
          { title: 'Inline Hooks', link: '/docs/reference/api/inline-hooks/'},
          { title: 'Linked Objects', link: '/docs/reference/api/linked-objects/'},
          { title: 'Policy', link: '/docs/reference/api/policy/'},
          { title: 'Schemas', link: '/docs/reference/api/schemas/'},
          { title: 'Sessions', link: '/docs/reference/api/sessions/'},
          { title: 'System Log', link: '/docs/reference/api/system-log/'},
          { title: 'Templates', link: '/docs/reference/api/templates/'},
          { title: 'Trusted Origins', link: '/docs/reference/api/trusted-origins/'},
          { title: 'User Types', link: '/docs/reference/api/user-types/'},
          { title: 'Users', link: '/docs/reference/api/users/'},
          { title: 'Zones', link: '/docs/reference/api/zones/'}
        ]
      },
      { title: 'Error Codes', link: '/docs/reference/error-codes/'},
      { title: 'Import Hook', link: '/docs/reference/import-hook/'},
      { title: 'SAML Hook', link: '/docs/reference/saml-hook/'},
      { title: 'Registration Hook', link: '/docs/reference/registration-hook/'},
      { title: 'Token Hook', link: '/docs/reference/token-hook/'},
      { title: 'Okta Expression Language', link: '/docs/reference/okta-expression-language/'},
      { title: 'Postman Collections', link: '/docs/reference/postman-collections/'},
      { title: 'Rate Limits', link: '/docs/reference/rate-limits/'},
      { title: 'Release Life Cycle', link: '/docs/reference/releases-at-okta/'},
      { title: 'SCIM Protocol', link: '/docs/reference/scim/'},
      { title: 'WebFinger', link: '/docs/reference/webfinger/'},
      { title: 'Advanced Server Access', subLinks: [
<<<<<<< HEAD
        { title: 'ASA Attributes API', link: '/docs/reference/api/asa/attributes/'}
=======
        { title: 'ASA Entitlements API', link: '/docs/reference/api/asa/entitlements/'}
        { title: 'ASA Audits API', link: '/docs/reference/api/asa/audits/'}
        { title: 'ASA Clients API', link: '/docs/reference/api/asa/clients/'}
>>>>>>> 8468cf7d
        ]
      }
    ]
  },
  {
    title: "Release Notes",
    links: [
      { title: 'Okta API Products Release Notes', link: '/docs/release-notes/'}
    ]
  }
]<|MERGE_RESOLUTION|>--- conflicted
+++ resolved
@@ -77,13 +77,10 @@
       { title: 'SCIM Protocol', link: '/docs/reference/scim/'},
       { title: 'WebFinger', link: '/docs/reference/webfinger/'},
       { title: 'Advanced Server Access', subLinks: [
-<<<<<<< HEAD
         { title: 'ASA Attributes API', link: '/docs/reference/api/asa/attributes/'}
-=======
         { title: 'ASA Entitlements API', link: '/docs/reference/api/asa/entitlements/'}
         { title: 'ASA Audits API', link: '/docs/reference/api/asa/audits/'}
         { title: 'ASA Clients API', link: '/docs/reference/api/asa/clients/'}
->>>>>>> 8468cf7d
         ]
       }
     ]
