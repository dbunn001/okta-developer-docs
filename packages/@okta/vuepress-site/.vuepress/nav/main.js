--- conflicted
+++ resolved
@@ -77,9 +77,7 @@
       { title: 'SCIM Protocol', link: '/docs/reference/scim/'},
       { title: 'WebFinger', link: '/docs/reference/webfinger/'},
       { title: 'Advanced Server Access', subLinks: [
-<<<<<<< HEAD
         { title: 'ASA Users API', link: '/docs/reference/api/asa/users/'},
-=======
         { title: 'ASA Groups API', link: '/docs/reference/api/asa/groups/'},
         { title: 'ASA Projects API', link: '/docs/reference/api/asa/projects/'},
         { title: 'Introduction to the Advanced Server Access API', link: '/docs/reference/api/asa/introduction/'},
@@ -88,7 +86,6 @@
         { title: 'ASA Entitlements API', link: '/docs/reference/api/asa/entitlements/'}
         { title: 'ASA Audits API', link: '/docs/reference/api/asa/audits/'}
         { title: 'ASA Clients API', link: '/docs/reference/api/asa/clients/'}
->>>>>>> b0ba0c79
         ]
       }
     ]
