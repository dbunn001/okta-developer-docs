--- conflicted
+++ resolved
@@ -77,16 +77,13 @@
       { title: 'SCIM Protocol', link: '/docs/reference/scim/'},
       { title: 'WebFinger', link: '/docs/reference/webfinger/'},
       { title: 'Advanced Server Access', subLinks: [
-<<<<<<< HEAD
         { title: 'ASA Projects API', link: '/docs/reference/api/asa/projects/'},
-=======
         { title: 'Introduction to the Advanced Server Access API', link: '/docs/reference/api/asa/introduction/'},
         { title: 'ASA Service Users API', link: '/docs/reference/api/asa/service-users/'},
         { title: 'ASA Attributes API', link: '/docs/reference/api/asa/attributes/'}
         { title: 'ASA Entitlements API', link: '/docs/reference/api/asa/entitlements/'}
         { title: 'ASA Audits API', link: '/docs/reference/api/asa/audits/'}
         { title: 'ASA Clients API', link: '/docs/reference/api/asa/clients/'}
->>>>>>> aa6a6363
         ]
       }
     ]
