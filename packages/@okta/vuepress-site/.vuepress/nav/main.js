--- conflicted
+++ resolved
@@ -77,9 +77,7 @@
       { title: 'SCIM Protocol', link: '/docs/reference/scim/'},
       { title: 'WebFinger', link: '/docs/reference/webfinger/'},
       { title: 'Advanced Server Access', subLinks: [
-<<<<<<< HEAD
         { title: 'ASA Groups API', link: '/docs/reference/api/asa/groups/'},
-=======
         { title: 'ASA Projects API', link: '/docs/reference/api/asa/projects/'},
         { title: 'Introduction to the Advanced Server Access API', link: '/docs/reference/api/asa/introduction/'},
         { title: 'ASA Service Users API', link: '/docs/reference/api/asa/service-users/'},
@@ -87,7 +85,6 @@
         { title: 'ASA Entitlements API', link: '/docs/reference/api/asa/entitlements/'}
         { title: 'ASA Audits API', link: '/docs/reference/api/asa/audits/'}
         { title: 'ASA Clients API', link: '/docs/reference/api/asa/clients/'}
->>>>>>> 3831f236
         ]
       }
     ]
