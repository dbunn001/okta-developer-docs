--- conflicted
+++ resolved
@@ -57,9 +57,7 @@
     { title: 'Token Hook', path: '/docs/reference/token-hook/'},
     { title: 'WebFinger', path: '/docs/reference/api/webfinger/'},
     { title: 'Advanced Server Access', subLinks: [
-<<<<<<< HEAD
         { title: 'ASA Teams API', path: '/docs/reference/api/asa/teams/'},
-=======
         { title: 'ASA Users API', path: '/docs/reference/api/asa/users/'},
         { title: 'ASA Groups API', path: '/docs/reference/api/asa/groups/'},
         { title: 'ASA Projects API', path: '/docs/reference/api/asa/projects/'},
@@ -69,7 +67,6 @@
         { title: 'ASA Entitlements API', path: '/docs/reference/api/asa/entitlements/'}
         { title: 'ASA Audits API', path: '/docs/reference/api/asa/audits/'}
         { title: 'ASA Clients API', path: '/docs/reference/api/asa/clients/'}
->>>>>>> 3370d781
       ]
     }
   ]