// the navigation that is shown across the reference pages

module.exports = [
    { title: 'Reference' },
    { title: 'API Overview', path: '/docs/reference/api-overview/' },
    { title: 'Sign in Your Users', subLinks: [
      { title: 'OpenID Connect & OAuth 2.0 API', path: '/docs/reference/api/oidc/'},
      { title: 'Authentication', path: '/docs/reference/api/authn/'}
    ]
    },
    { title: 'Manage Okta Resources', subLinks: [
        { title: 'Administrator Roles', path: '/docs/reference/api/roles/'},
        { title: 'Apps', path: '/docs/reference/api/apps/'},
        { title: 'Authorization Servers', path: '/docs/reference/api/authorization-servers/'},
        { title: 'Dynamic Client Registration', path: '/docs/reference/api/oauth-clients/'},
        { title: 'Event Hooks', path: '/docs/reference/api/event-hooks/'},
        { title: 'Event Types', path: '/docs/reference/api/event-types/'},
        { title: 'Factors', path: '/docs/reference/api/factors/'},
        { title: 'Features', path: '/docs/reference/api/features/'},
        { title: 'Groups', path: '/docs/reference/api/groups/'},
        { title: 'Identity Providers', path: '/docs/reference/api/idps/'},
        { title: 'Inline Hooks', path: '/docs/reference/api/inline-hooks/'},
        { title: 'Linked Objects', path: '/docs/reference/api/linked-objects/'},
        { title: 'Policy', path: '/docs/reference/api/policy/'},
        { title: 'Schemas', path: '/docs/reference/api/schemas/'},
        { title: 'Sessions', path: '/docs/reference/api/sessions/'},
        { title: 'System Log', path: '/docs/reference/api/system-log/'},
        { title: 'Templates', path: '/docs/reference/api/templates/'},
        { title: 'Trusted Origins', path: '/docs/reference/api/trusted-origins/'},
        { title: 'User Types', path: '/docs/reference/api/user-types/'},
        { title: 'Users', path: '/docs/reference/api/users/'},
        { title: 'Zones', path: '/docs/reference/api/zones/'}
      ]
    },
    { title: 'Rate Limits', subLinks: [
      { title: 'Rate limits overview', path: '/docs/reference/rate-limits/'},
      { title: 'Authentication/End-user rate limits', path: '/docs/reference/rl-global-enduser/'},
      { title: 'Management rate limits', path: '/docs/reference/rl-global-mgmt/'},
      { title: 'Other endpoint rate limits', path: '/docs/reference/rl-global-other-endpoints/'},
      { title: 'Additional limits', path: '/docs/reference/rl-additional-limits/'},
      { title: 'Rate limit best practices', path: '/docs/reference/rl-best-practices/'},
      { title: 'Client-based rate limits', path: '/docs/reference/rl-clientbased/'},
      { title: 'DynamicScale', path: '/docs/reference/rl-dynamic-scale/'},
      { title: 'Previous rate limits', path: '/docs/reference/rl-previous/'}
      ]
    },
    { title: 'Error Codes', path: '/docs/reference/error-codes/'},
    { title: 'Import Hook', path: '/docs/reference/import-hook/'},
    { title: 'Okta Expression Language', path: '/docs/reference/okta-expression-language/'},
    { title: 'Password Hook', path: '/docs/reference/password-hook/'},
    { title: 'Postman Collections', path: '/docs/reference/postman-collections/'},
    { title: 'Registration Hook', path: '/docs/reference/registration-hook/'},
    { title: 'Release Life Cycle', path: '/docs/reference/releases-at-okta/'},
    { title: 'SAML Hook', path: '/docs/reference/saml-hook/'},
    { title: 'SCIM Protocol', path: '/docs/reference/scim/'},
    { title: 'Social IdP Settings', path: '/docs/reference/social-settings/'},
    { title: 'Token Hook', path: '/docs/reference/token-hook/'},
    { title: 'WebFinger', path: '/docs/reference/api/webfinger/'},
    { title: 'Advanced Server Access', subLinks: [
<<<<<<< HEAD
        { title: 'ASA Projects API', path: '/docs/reference/api/asa/projects/'},
=======
        { title: 'Introduction to the Advanced Server Access API', path: '/docs/reference/api/asa/introduction/'},
        { title: 'ASA Service Users API', path: '/docs/reference/api/asa/service-users/'},
        { title: 'ASA Attributes API', path: '/docs/reference/api/asa/attributes/'}
        { title: 'ASA Entitlements API', path: '/docs/reference/api/asa/entitlements/'}
        { title: 'ASA Audits API', path: '/docs/reference/api/asa/audits/'}
        { title: 'ASA Clients API', path: '/docs/reference/api/asa/clients/'}
>>>>>>> aa6a6363
      ]
    }
  ]<|MERGE_RESOLUTION|>--- conflicted
+++ resolved
@@ -57,16 +57,13 @@
     { title: 'Token Hook', path: '/docs/reference/token-hook/'},
     { title: 'WebFinger', path: '/docs/reference/api/webfinger/'},
     { title: 'Advanced Server Access', subLinks: [
-<<<<<<< HEAD
         { title: 'ASA Projects API', path: '/docs/reference/api/asa/projects/'},
-=======
         { title: 'Introduction to the Advanced Server Access API', path: '/docs/reference/api/asa/introduction/'},
         { title: 'ASA Service Users API', path: '/docs/reference/api/asa/service-users/'},
         { title: 'ASA Attributes API', path: '/docs/reference/api/asa/attributes/'}
         { title: 'ASA Entitlements API', path: '/docs/reference/api/asa/entitlements/'}
         { title: 'ASA Audits API', path: '/docs/reference/api/asa/audits/'}
         { title: 'ASA Clients API', path: '/docs/reference/api/asa/clients/'}
->>>>>>> aa6a6363
       ]
     }
   ]