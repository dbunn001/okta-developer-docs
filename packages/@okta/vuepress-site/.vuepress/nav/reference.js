// the navigation that is shown across the reference pages

module.exports = [
    { title: 'Reference' },
    { title: 'API Overview', path: '/docs/reference/api-overview/' },
    { title: 'Sign in Your Users', subLinks: [
      { title: 'OpenID Connect & OAuth 2.0 API', path: '/docs/reference/api/oidc/'},
      { title: 'Authentication', path: '/docs/reference/api/authn/'}
    ]
    },
    { title: 'Manage Okta Resources', subLinks: [
        { title: 'Administrator Roles', path: '/docs/reference/api/roles/'},
        { title: 'Apps', path: '/docs/reference/api/apps/'},
        { title: 'Authorization Servers', path: '/docs/reference/api/authorization-servers/'},
        { title: 'Dynamic Client Registration', path: '/docs/reference/api/oauth-clients/'},
        { title: 'Event Hooks', path: '/docs/reference/api/event-hooks/'},
        { title: 'Event Types', path: '/docs/reference/api/event-types/'},
        { title: 'Factors', path: '/docs/reference/api/factors/'},
        { title: 'Features', path: '/docs/reference/api/features/'},
        { title: 'Groups', path: '/docs/reference/api/groups/'},
        { title: 'Identity Providers', path: '/docs/reference/api/idps/'},
        { title: 'Inline Hooks', path: '/docs/reference/api/inline-hooks/'},
        { title: 'Linked Objects', path: '/docs/reference/api/linked-objects/'},
        { title: 'Policy', path: '/docs/reference/api/policy/'},
        { title: 'Schemas', path: '/docs/reference/api/schemas/'},
        { title: 'Sessions', path: '/docs/reference/api/sessions/'},
        { title: 'System Log', path: '/docs/reference/api/system-log/'},
        { title: 'Templates', path: '/docs/reference/api/templates/'},
        { title: 'Trusted Origins', path: '/docs/reference/api/trusted-origins/'},
        { title: 'User Types', path: '/docs/reference/api/user-types/'},
        { title: 'Users', path: '/docs/reference/api/users/'},
        { title: 'Zones', path: '/docs/reference/api/zones/'}
      ]
    },
    { title: 'Rate Limits', subLinks: [
      { title: 'Rate limits overview', path: '/docs/reference/rate-limits/'},
      { title: 'Authentication/End-user rate limits', path: '/docs/reference/rl-global-enduser/'},
      { title: 'Management rate limits', path: '/docs/reference/rl-global-mgmt/'},
      { title: 'Other endpoint rate limits', path: '/docs/reference/rl-global-other-endpoints/'},
      { title: 'Additional limits', path: '/docs/reference/rl-additional-limits/'},
      { title: 'Rate limit best practices', path: '/docs/reference/rl-best-practices/'},
      { title: 'Client-based rate limits', path: '/docs/reference/rl-clientbased/'},
      { title: 'DynamicScale', path: '/docs/reference/rl-dynamic-scale/'},
      { title: 'Previous rate limits', path: '/docs/reference/rl-previous/'}
      ]
    },
    { title: 'Error Codes', path: '/docs/reference/error-codes/'},
    { title: 'Import Hook', path: '/docs/reference/import-hook/'},
    { title: 'Okta Expression Language', path: '/docs/reference/okta-expression-language/'},
    { title: 'Password Hook', path: '/docs/reference/password-hook/'},
    { title: 'Postman Collections', path: '/docs/reference/postman-collections/'},
    { title: 'Registration Hook', path: '/docs/reference/registration-hook/'},
    { title: 'Release Life Cycle', path: '/docs/reference/releases-at-okta/'},
    { title: 'SAML Hook', path: '/docs/reference/saml-hook/'},
    { title: 'SCIM Protocol', path: '/docs/reference/scim/'},
    { title: 'Social IdP Settings', path: '/docs/reference/social-settings/'},
    { title: 'Token Hook', path: '/docs/reference/token-hook/'},
    { title: 'WebFinger', path: '/docs/reference/api/webfinger/'},
    { title: 'Advanced Server Access', subLinks: [
<<<<<<< HEAD
        { title: 'Introduction to the Advanced Server Access API', path: '/docs/reference/api/asa/introduction/'},
        { title: 'ASA Service Users API', path: '/docs/reference/api/asa/service-users/'},
=======
        { title: 'ASA Attributes API', path: '/docs/reference/api/asa/attributes/'}
        { title: 'ASA Entitlements API', path: '/docs/reference/api/asa/entitlements/'}
        { title: 'ASA Audits API', path: '/docs/reference/api/asa/audits/'}
        { title: 'ASA Clients API', path: '/docs/reference/api/asa/clients/'}
>>>>>>> 9d3a9245
      ]
    }
  ]<|MERGE_RESOLUTION|>--- conflicted
+++ resolved
@@ -57,15 +57,12 @@
     { title: 'Token Hook', path: '/docs/reference/token-hook/'},
     { title: 'WebFinger', path: '/docs/reference/api/webfinger/'},
     { title: 'Advanced Server Access', subLinks: [
-<<<<<<< HEAD
         { title: 'Introduction to the Advanced Server Access API', path: '/docs/reference/api/asa/introduction/'},
         { title: 'ASA Service Users API', path: '/docs/reference/api/asa/service-users/'},
-=======
         { title: 'ASA Attributes API', path: '/docs/reference/api/asa/attributes/'}
         { title: 'ASA Entitlements API', path: '/docs/reference/api/asa/entitlements/'}
         { title: 'ASA Audits API', path: '/docs/reference/api/asa/audits/'}
         { title: 'ASA Clients API', path: '/docs/reference/api/asa/clients/'}
->>>>>>> 9d3a9245
       ]
     }
   ]