--- conflicted
+++ resolved
@@ -28,11 +28,8 @@
   "dependencies": {
     "js-yaml": "^3.13.1",
     "markdown-it-attrs": "2.3.2",
-<<<<<<< HEAD
     "vue-select": "^3.4.0",
-=======
     "string-replace-loader": "^2.2.0",
->>>>>>> 529459ac
     "vuepress-plugin-sitemap": "^2.1.2",
     "xml2js": "^0.4.19"
   },
