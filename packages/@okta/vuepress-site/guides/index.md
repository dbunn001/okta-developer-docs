--- conflicted
+++ resolved
@@ -4,11 +4,8 @@
 guides: 
  - sign-into-spa
  - sign-into-web-app
-<<<<<<< HEAD
  - sign-users-out
-=======
 #  - protect-your-api
->>>>>>> 5debba68
 featured: 
  - sign-into-web-app
  - sign-into-spa
