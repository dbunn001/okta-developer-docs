---
title: Sign Users into Your Web App
---
This guide walks you through how to sign users into your existing web app. It is available for the following frameworks:

* Node (Express)
* Java (Spring)
* .NET (ASP.NET)
* .NET (ASP.NET Core)

## Before You Begin
These instructions assume that you: 

* Are building a web app that's rendered by a server, otherwise see [Sign Users into a Single-Page App](sign-into-spa). If you are building a mobile app, see [Sign Users into a Mobile App](sign-into-mobile-app). If you are building an API, see [Protect an API].
* Have an Okta Developer organization. If you don't, you can get one here: <https://developer.okta.com/signup>
* Have a project or application that you want to add authentication to.

If you don't have an app created, or are new to creating an app, start with the appropriate documentation. It'll walk you through the creation of an app, creating routes, and other application development essentials:

<StackSelector snippet="create-app"/>

<<<<<<< HEAD
<!-- <NextSectionLink/> -->
=======
> Note: If you'd prefer to download a complete sample application, you can use ours:

<StackSelector snippet="samples"/>

If you meet all of the prerequisites, then you can move on to the first step, which is creating an Okta application.

<NextSectionLink/>
>>>>>>> de04894e
<|MERGE_RESOLUTION|>--- conflicted
+++ resolved
@@ -1,6 +1,7 @@
 ---
 title: Sign Users into Your Web App
 ---
+
 This guide walks you through how to sign users into your existing web app. It is available for the following frameworks:
 
 * Node (Express)
@@ -19,14 +20,4 @@
 
 <StackSelector snippet="create-app"/>
 
-<<<<<<< HEAD
-<!-- <NextSectionLink/> -->
-=======
-> Note: If you'd prefer to download a complete sample application, you can use ours:
-
-<StackSelector snippet="samples"/>
-
-If you meet all of the prerequisites, then you can move on to the first step, which is creating an Okta application.
-
-<NextSectionLink/>
->>>>>>> de04894e
+<NextSectionLink/>