--- conflicted
+++ resolved
@@ -1,12 +1,8 @@
 ---
 title: Use the Access Token
 ---
-<<<<<<< HEAD
 
 Single-page apps need to send requests to one or more APIs to perform actions and retrieve information.
-=======
-After your user is authenticated, your application has an access token in local storage that was issued by your Okta authorization server. You can use this token to authenticate requests made for protected resources on your server. 
->>>>>>> aa62c399
 
 After a user signs in, your application stores an access token issued by Okta. By attaching this token to outgoing requests, your API can authenticate them (ensure that the user is signed in to perform an action) and authorize them (ensure that the user is allowed to do an action).
 
