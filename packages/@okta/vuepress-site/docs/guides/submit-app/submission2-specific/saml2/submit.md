--- conflicted
+++ resolved
@@ -19,22 +19,14 @@
 * **Does your ACS URL or Audience URI vary per tenant?** &mdash; If you select **Yes**, a new field appears to assist you in setting up a per tenant configuration.
   * **What variables do your admins need to specify to install your app?** &mdash; When you click **Add Variable**, the interface displays a dialog box to collect the following information:
   * **Label Name** &mdash; A descriptive name for the dynamic variable that administrators see when installing your app integration.
-<<<<<<< HEAD
-  * **Variable Name** &mdash; an automatically generated variable used when constructing the dynamic address. This is hidden from admins and is only passed to your external application.
-=======
   * **Variable Name** &mdash; An automatically generated variable used when constructing the dynamic address. This is hidden from admins and is only passed to your external application.
->>>>>>> aec0315d
   * **Help Text** &mdash; Any descriptive text to be shown to administrators when installing your app integration.
   * **Type** &mdash; The property type for your parameter. Options are "String", "URL", or "HTTPS URL".
   * Click **Save** to add the variable to the list.
 
     After the variable is created, you can click the pencil icon to make changes to the details, the clipboard icon to copy the **Variable Name** to your local clipboard, or the "X" icon to remove the variable entirely.
 
-<<<<<<< HEAD
-  * **Construct your dynamic ACS URL by copying the variables above and pasting them where applicable** &mdash; Provide your complete Assertion Consumer Service (ACS) URL endpoint where Okta will post SAML responses for your app integration.
-=======
   * **Construct your dynamic ACS URL by copying the variables above and pasting them where applicable** &mdash; Provide your complete Assertion Consumer Service (ACS) URL endpoint where Okta posts SAML responses for your app integration.
->>>>>>> aec0315d
   
     If you're using a per tenant design, include the variable names that you created. For example:
     * https://`${app.variableName}`.okta.com
