--- conflicted
+++ resolved
@@ -21,13 +21,9 @@
 
 * When you implement a custom URL domain, users aren't automatically rerouted from the original URL to the new custom URL. You must communicate the new custom URL domain to your users. One way to communicate the change, for example, is to [create a custom notification](https://help.okta.com/en/prod/okta_help_CSH.htm#ext_Dashboard_End_User_Notifications) that appears on each user's dashboard.
 
-<<<<<<< HEAD
 ### Quick Configuration with Cloudflare
 
 See [Custom Domain with Cloudflare](/docs/guides/custom-url-domain/cloudflare/index.md) for a quick guide that makes it possible to setup a custom domain in minutes!
-=======
-* If you disable a custom domain, the `issuerMode` for Identity Providers, Authorization Servers, and OpenID Connect apps is set back to `ORG_URL`.
->>>>>>> d3d0c724
 
 ### Common questions
 
