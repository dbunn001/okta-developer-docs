---
title: Okta API Design Principles
meta:
  - name: description
    content: Learn how the Okta API works and learn about the compatibility rules and design principles.
---

## Versioning

The Okta API is a versioned API. Okta reserves the right to add new parameters, properties, or objects to the API without advance notice. These updates are considered non-breaking and the compatibility rules below should be followed to ensure your application does not break. Breaking changes such as removing or renaming a property will be released as a new version of the API. Okta will provide a migration path for new versions of APIs and will communicate timelines for end-of-life when deprecating APIs.

Do not consume any Okta API unless it is documented on this site. All undocumented endpoints should be considered private, subject to change without notice, and not covered by any agreements.

## Compatibility rules for input parameters

- Requests are compatible irrespective of the order in which the query parameters appear.
- Requests are compatible irrespective of the order in which the properties of the JSON parameters appear.
- New query parameters may be added to future versions of requests.
- Existing query parameters cannot be removed from future versions of requests.
- Existing properties cannot be removed from the JSON parameters in future versions of requests.

## Compatibility rules for JSON responses

- Responses are compatible irrespective of the order in which the properties appear.
- New properties may be added to future versions of the response.
- Existing properties cannot be removed from future versions of the response.
- Properties with null values may be omitted by responses.

## URL Namespace

All URLs listed in the documentation should be preceded with your organization's subdomain (tenant) `https://{yourOktaDomain}.com/api/{apiversion}` and API version.

The `apiversion` is currently v1.

> **Note:** All API requests must use HTTPS scheme

## Media types

> **Note:** JSON responses, including errors, may contain user input. To help prevent potential cross-site scripting attacks, make sure to properly escape all values before use in a browser or any HTML context.

The API currently only supports JSON as an exchange format. Be sure to set both the `Content-Type` and `Accept` headers for every request as `application/json`.

All Date objects are returned in [ISO 8601 format](https://tools.ietf.org/html/rfc3339):

    YYYY-MM-DDTHH:mm:ss.SSSZ

## Character sets

Okta supports a subset of the `UTF-8` specification. Specifically, any character that can be encoded in three bytes or less is supported. BMP characters and supplementary characters that must be encoded using four bytes are not supported at this time.

## HTTP verbs

Where possible, the Okta API strives to use appropriate HTTP verbs for each action.

### GET

Used for retrieving objects

### POST

Used for creating objects, or performing custom actions (such as
user lifecycle operations). For POST requests with no `body` param, be sure to set the `Content-Length` header to zero.

### PUT

Used for replacing objects or collections. For PUT requests with no `body` param, be sure to set the `Content-Length` header to zero.

### DELETE

Used for deleting objects

> **Note:** Any PUT or POST request with no `Content-Length` header nor a body will return a 411 error. To get around this, include a `Content-Length: 0` header.

## Client request context

Okta will derive client request context directly from the HTTP request headers and client TCP socket. Request context is used to evaluate policies such as Okta Sign-On Policy and provide client information for [troubleshooting and auditing](/docs/reference/api/events/#client-objecttype) purposes.

## User Agent

Okta supports the standard `User-Agent` HTTP header to identify the user's browser or application. Always send a `User-Agent` string to uniquely identify your client application and version, for example: `Oktaprise/1.1`.

> **Note:** If your application is acting as a gateway or proxy, you should forward the `User-Agent` of the originating client with your API requests.

### Format a User-Agent string

Make sure that the `User-Agent` string that your app constructs is in the correct format. This ensures that Okta can parse the `OS` and `Browser` fields. Good `User-Agent` strings that can be correctly parsed by Okta contain browser and system information, platform details, and any extensions.

#### Use a template to format the string

We recommend that you use a template like the following to format the `User-Agent` string:

`User-Agent: Mozilla/5.0 (<system-information>) <platform> (<platform-details>) <extensions>`

Okta recommends making test [authentication requests](/docs/reference/api/authn/#primary-authentication) and then checking for the related entries in the [System Log](/docs/reference/api/system-log/#useragent-object). Testing helps you make sure that Okta can parse both the `OS` and `Browser` fields from the `User-Agent` header that is passed by your application.

If the `OS` and/or `Browser` fields come back as `Unknown` in the System Log, make sure that certain string values (see below) are present in the `User-Agent` string so that the OS and Browser are detected:

> **Note:** For some Chrome examples, see [User-Agent strings](https://developer.chrome.com/multidevice/user-agent).

##### Pass a hint about the browser

Add browser information such as `chrome` or `safari` to the `User-Agent` string.

##### Pass operating system information

- iOS: Include the words `apple` or `ios` and at least one of these values: `iphone`, `ipad`, `ipod`, `ipad`.

- Android: Include the word `android`, which infers that Android is the operating system.

## IP address

The public IP address of your application will be automatically used as the client IP address for your request. Okta supports the standard `X-Forwarded-For` HTTP header to forward the originating client's IP address if your application is behind a proxy server or acting as a login portal or gateway.

> **Note:** The public IP address of your trusted web application must be allow listed in your [org's network security settings](https://help.okta.com/en/prod/okta_help_CSH.htm#ext_Security_Network) as a trusted gateway in order to forward the user agent's original IP address with the `X-Forwarded-For` HTTP header.

## Accept Language

The `Accept-Language` HTTP header advertises which languages the client is able to understand, for example `Accept-Language: en-US`. Include it if it is available.

## Device Fingerprint

The `X-Device-Fingerprint` HTTP header supplies the device fingerprint used in an authentication request.

## Errors

> **Note:** JSON responses, including errors, may contain user input. To help prevent potential cross-site scripting attacks, make sure to properly escape all values before use in a browser or any HTML context.

All requests on success will return a 200 status if there is content to return or a 204 status if there is no content to return.

All requests that result in an error will return the appropriate 4xx or 5xx error code with a custom JSON error object:

- `errorCode`: A code that is associated with this error type
- `errorLink`: A link to documentation with a more detailed explanation of the error (Note: this has yet to be implemented and for the time being is the same value as the `errorCode`)
- `errorSummary`: A natural language explanation of the error
- `errorId`: An id that identifies this request. These ids are mapped to the internal error on the server side in order to assist in troubleshooting.

``` json
{
    "errorCode": "E0000001",
    "errorSummary": "Api validation failed",
    "errorLink": "E0000001",
    "errorId": "oaeHfmOAx1iRLa0H10DeMz5fQ",
    "errorCauses": [
        {
            "errorSummary": "login: An object with this field already exists in the current organization"
        }
    ]
}
```

See [Error Codes](/docs/reference/error-codes/) for a list of API error codes.

> **Note:** Only the `errorCode` property is supported for runtime error flow control. The `errorSummary` property is only intended for troubleshooting and may change over time.

## Authentication

The Okta API currently requires the custom HTTP authentication scheme `SSWS` for authentication. All requests must have a valid API key specified in the HTTP `Authorization` header with the `SSWS` scheme.

    Authorization: SSWS 00QCjAl4MlV-WPXM...0HmjFx-vbGua

> **Note:** See [Obtaining a token](/docs/guides/create-an-api-token/) for instructions on how to get an API key for your organization.

The API key (API token) isn't interchangeable with an Okta [session token](/docs/reference/api/authn/#session-token), access tokens or ID tokens used with [OAuth 2.0 and OpenID Connect](/docs/reference/api/oidc/).

You can now interact with Okta APIs using scoped OAuth 2.0 access tokens for a number of Okta endpoints. Each access token enables the bearer to perform specific actions on specific Okta endpoints, with that ability controlled by which scopes the access token contains. For more information, see [OAuth 2.0 for Okta APIs](/docs/guides/implement-oauth-for-okta/).

## Pagination

Requests that return a list of objects may support pagination. Pagination is based on a cursor and not on page number. The cursor is opaque to the client and specified in either the `before` or `after` query parameter. For some objects, you can also set a custom page size with the `limit` parameter.

Note that for technical reasons not all APIs respect pagination or the `before` and `limit` parameters, see the [Events API](/docs/reference/api/events/) for example.

| Param    | Description                                                                             |
| -------- | ------------                                                                            |
| `before` | This is the cursor that points to the start of the page of data that has been returned. |
| `after`  | This is the cursor that points to the end of the page of data that has been returned.   |
| `limit`  | This is the number of individual objects that are returned in each page.                |

## Link header

Pagination links are included in the [Link header](http://tools.ietf.org/html/rfc5988) of responses. It is important to follow these Link header values instead of constructing your own URLs as query parameters or  cursor formats may change without notice.

``` http
HTTP/1.1 200 OK
Link: <https://${yourOktaDomain}/api/v1/users?after=00ubfjQEMYBLRUWIEDKK>; rel="next",
  <https://${yourOktaDomain}/api/v1/users?after=00ub4tTFYKXCCZJSGFKM>; rel="self"
```

The possible `rel` values are:

| Link Relation Type | Description                                              |
| ------------------ | ------------                                             |
| `next`             | Specifies the URL of the immediate next page of results |
| `self`             | Specifies the URL of the current page of results         |

When you first make an API call and get a cursor-paged list of objects, the end of the list will be the point at which you do not receive another `next` link value with the response. This holds true for all but two cases:

1. [Events API](/docs/reference/api/events): The `next` link always exists, since the [Events API](/docs/reference/api/events/) is like a stream of data with a cursor.

2. [System Log API](/docs/reference/api/system-log/): The `next` link will always exist in polling queries in the [System Log API](/docs/reference/api/system-log/). A polling query is defined as an `ASCENDING` query with an empty or absent `until` parameter. Like in the [Events API](/docs/reference/api/events/), the polling query is a stream of data.

## Filtering

Filtering allows a requestor to specify a subset of objects to return and is often needed for large collection objects such as `Users`. While filtering semantics are standardized in the Okta API, not all objects in the Okta API support filtering. When filtering is supported for an object, the `filter` URL query parameter contains a filter expression.

The expression language that is used in the filter and search parameters supports references to JSON attributes and literals. The literal values can be strings enclosed in double quotes, numbers, date times enclosed in double quotes, and Boolean values; i.e., true or false. String literals must be valid JSON strings.

The attribute names are case-sensitive while attribute operators are case-insensitive. For example, the following two expressions evaluate to the same logical value:

    filter=firstName Eq "john"

    filter=firstName eq "john"

The filter and search parameters must contain at least one valid Boolean expression. Each expression must contain an attribute name followed by an attribute operator and optional value. Multiple expressions may be combined using the two logical operators. Furthermore expressions can be grouped together using `()`.

> **Note:** Each object in the Okta API defines what attributes and operators are supported for expression. Please refer to object-specific documentation for details.

## Operators

Most of the operators listed in the [SCIM Protocol Specification](https://tools.ietf.org/html/rfc7644#section-3.4.2.2) are supported:

| Operator | Description           | Behavior                                                                                                                                                                                                                                                                      |
| -------- | -----------           | --------                                                                                                                                                                                                                                                                      |
| `eq`       | equal                 | The attribute and operator values must be identical for a match.                                                                                                                                                                                                              |
| `ge`       | greater than or equal | If the attribute value is greater than or equal to the operator value, there is a match. The actual comparison is dependent on the attribute type. For `String` attribute types, this is a lexicographical comparison and for `Date` types, it is a chronological comparison. |
| `gt`       | greater than          | If the attribute value is greater than operator value, there is a match. The actual comparison is dependent on the attribute type. For `String` attribute types, this is a lexicographical comparison and for `Date` types, it is a chronological comparison.                 |
| `le`       | less than or equal    | If the attribute value is less than or equal to the operator value, there is a match. The actual comparison is dependent on the attribute type. For `String` attribute types, this is a lexicographical comparison and for `Date` types, it is a chronological comparison.    |
| `lt`       | less than             | If the attribute value is less than operator value, there is a match. The actual comparison is dependent on the attribute type. For `String` attribute types, this is a lexicographical comparison and for `Date` types, it is a chronological comparison.                    |
| `pr`       | present (has value)   | If the attribute has a non-empty value, or if it contains a non-empty node for complex attributes there is a match.                                                                                                                                                           |
| `sw`       | starts with           | The entire operator value must be a substring of the attribute value, starting at the beginning of the attribute value. This criterion is satisfied if the two strings are identical.                                                                                         |

> **Note:** Some objects don't support all the listed operators.

<<<<<<< HEAD
> **Note:** The `ne` (not equal) attribute is not supported, but the same result can be obtained by using `lt ... or ... gt`. For example, to see all user agents except for "iOS", use `(client.userAgent.os lt "iOS" or client.userAgent.os gt "iOS")`.
=======
>**Note:** The `ne` (not equal) attribute is not supported, but the same result can be obtained by using `lt ... or ... gt`. For example, to see all user agents except for `"iOS"`, use `(client.userAgent.os lt "iOS" or client.userAgent.os gt "iOS")`.
>>>>>>> 02438338

> **Note:** All `Date` values use the ISO 8601 format `YYYY-MM-DDTHH:mm:ss.SSSZ`

### Attribute operators

| Operator | Description | Behavior                                                         |
| -------- | ----------- | --------                                                         |
| `and`      | Logical AND | The filter is only a match if both expressions evaluate to true. |
| `or`       | Logical OR  | The filter is a match if either expression evaluates to true.    |

### Logical operators

| Operator | Description         | Behavior                                |
| -------- | -----------         | --------                                                                                   |
| `()`       | Precedence grouping | Boolean expressions may be grouped using parentheses to change the standard order of operations; i.e., evaluate OR logical operators before logical AND operators. |

Filters must be evaluated using standard order of operations. Attribute operators have the highest precedence, followed by the grouping operator (i.e, parentheses), followed by the logical `AND` operator, followed by the logical `OR` operator.

## Hypermedia

Objects in the Okta API use hypermedia for discoverability. Hypermedia enables API clients to navigate objects by following links like a web browser instead of hard-coding URLs in your application. Links are identified by link relations which are named keys. Link relations describe what objects are available and how they can be interacted with. Each object may publish a set of link relationships based on the state of the object. For example, the status of a user in the [User API](/docs/reference/api/users/#links-object) will govern which lifecycle operations are permitted. Only the permitted operations will be published as lifecycle operations.

The Okta API had incorporated [JSON Hypertext Application Language](http://tools.ietf.org/html/draft-kelly-json-hal-06) or HAL format as the foundation for hypermedia discoverability. HAL provides a set of conventions for expressing hyperlinks in JSON responses representing two simple concepts: Resources and Links.

> **Note:** The HAL-specific media type `application/hal+json` is currently not supported as a formal media type for content negotiation. Use the standard `application/json` media type. As we get more experience with the media format we may add support for the media type.

## Links

Object whose property names are link relation types (as defined by [RFC5988](http://tools.ietf.org/html/rfc5988)) and values are either a Link object or an array of Link objects.

- A target URI
- The name of the link relation (`rel`)
- Other optional properties to help with deprecation, object state or lifecycle management, content negotiation, etc.
- Links are implicitly of media type `application/json`. Other media types are only returned in cases where the link is not an API endpoint.

> **Note:** An object may have multiple links that share the same link relation, as shown below for the `"logo"` link.

``` json
{
    "_links": {
        "logo": [
            {
              "name": "medium",
              "href": "https://${yourOktaDomain}/assets/img/logos/groups/active_directory-medium.b3959116154f9d44bd4d0f6b2ae31ea6.png",
              "type": "image/png"
            },
            {
              "name": "large",
              "href": "https://${yourOktaDomain}/assets/img/logos/groups/active_directory-large.0e7a58559ac90c4bbc7b33fa14018c50.png",
              "type": "image/png"
            }
         ],
        "self": { "href": "/example_resource" },
        "next": { "href": "/page=2" }
    }
}
```

## Links in collections

Note that HAL links returned in a collection of resources may not reflect the total set of operations that are possible on that resource. For example, in a user collection links indicating that a given user can be unlocked may not be returned and, if returned, may not reflect the correct user state.

Search and list operations are intended to find matching resources and their identifiers. If you intend to search for a resource and then modify its state or make a lifecycle change, the correct pattern is to first retrieve the resource by `id` using the `self` link provided for that resource in the collection. This will provide the full set of lifecycle links for that resource based on its most up-to-date state.

## Request debugging

The request ID will always be present in every API response and can be used for debugging. This value can be used to correlate events from the [System Log](/docs/reference/api/system-log/) events as well as the [Events API](/docs/reference/api/events/).

The following header is set in each response:

`X-Okta-Request-Id` - The unique identifier for the API request

``` http
HTTP/1.1 200 OK
X-Okta-Request-Id: reqVy8wsvmBQN27h4soUE3ZEnA
```


## Cross-Origin Resource Sharing (CORS)

[Cross-Origin Resource Sharing (CORS)](http://en.wikipedia.org/wiki/Cross-Origin_Resource_Sharing) is a mechanism that allows a web page to make an AJAX call using [XMLHttpRequest (XHR)](http://en.wikipedia.org/wiki/XMLHttpRequest) to a domain that is  different from the one from where the script was loaded. Such cross-domain requests would otherwise be forbidden by web browsers, per the [same origin security policy](http://en.wikipedia.org/wiki/Same_origin_policy). CORS defines a [standardized](http://www.w3.org/TR/cors/) way in which the browser and the server can interact to determine whether or not to allow the cross-origin request.

In Okta, CORS allows JavaScript hosted on your websites to make an XHR to the Okta API with the Okta session cookie. Every website origin must be explicitly permitted via the administrator UI for CORS. See [Enabling CORS](/docs/guides/enable-cors/) for details on how to allow your website to make cross-origin requests.

> **Caution:** Only grant access to specific origins (websites) that you control and trust to access the Okta API.

## API support

The Okta API supports CORS on an API by API basis. If you're building an application that needs CORS, please check that the specific operation supports CORS for your use case. APIs that support CORS are marked with the following icon: <SupportsCors />.

## Additional help

In addition to all the information in this portal, you can view developer videos in our [YouTube channel](https://www.youtube.com/channel/UC5AMiWqFVFxF1q9Ya1FuZ_Q).<|MERGE_RESOLUTION|>--- conflicted
+++ resolved
@@ -231,11 +231,7 @@
 
 > **Note:** Some objects don't support all the listed operators.
 
-<<<<<<< HEAD
 > **Note:** The `ne` (not equal) attribute is not supported, but the same result can be obtained by using `lt ... or ... gt`. For example, to see all user agents except for "iOS", use `(client.userAgent.os lt "iOS" or client.userAgent.os gt "iOS")`.
-=======
->**Note:** The `ne` (not equal) attribute is not supported, but the same result can be obtained by using `lt ... or ... gt`. For example, to see all user agents except for `"iOS"`, use `(client.userAgent.os lt "iOS" or client.userAgent.os gt "iOS")`.
->>>>>>> 02438338
 
 > **Note:** All `Date` values use the ISO 8601 format `YYYY-MM-DDTHH:mm:ss.SSSZ`
 
