---
title: Event Hooks Management
category: management
excerpt:
  The Event Hooks Management API provides a CRUD interface for registering
  event hook endpoints.
---

# Event Hooks Management API

For general information on event hooks and how to create and use them, see [Event Hooks](/docs/concepts/event-hooks/). The following documentation is only for the management API, which provides a CRUD interface for registering Event Hooks. For a step-by-step guide to registering an Event Hook, see [Set Up Event Hooks](/docs/guides/set-up-event-hook/).

## Get started

Explore the Event Hooks API: [![Run in Postman](https://run.pstmn.io/button.svg)](https://app.getpostman.com/run-collection/b02d234a2af183981254)

## Event Hook operations

### Create Event Hook

<ApiOperation method="post" url="/api/v1/eventHooks" />

Registers a new event hook to your organization in `ACTIVE` status. You need to pass an [Event Hook object](#event-hook-object) in the JSON payload of your request. That object represents the set of required information about the event hook you are registering, including:

 - The URI of your external service endpoint.
 - The [events](#supported-events-for-subscription) in Okta you wish to subscribe to.

In addition, the object lets you specify a secret API key that you want Okta to pass to your external service endpoint (so that your external service can check for its presence as a security measure).

Note that the API key you set here is unrelated to the Okta API token you must supply when making calls to Okta APIs.

You can also optionally specify extra headers that you wish Okta to pass to your external service with each call.

Your external service's endpoint needs to be a valid HTTPS endpoint, and therefore the URI you specify should always begin with `https://`.

##### Request parameters

| Parameter   | Description                                                                                | Param Type | DataType                                  | Required |
|-------------|--------------------------------------------------------------------------------------------|------------|-------------------------------------------|----------|
| Event Hook | A valid Event Hook object that specifies the details of the event hook that you are registering | Body       | [Event Hook object](#event-hook-object) | TRUE     |

##### Response parameters

The response is an [Event Hook object](#event-hook-object) that represents the event hook that was registered. The `id` property returned in the response serves as the unique ID for the registered event hook, which you can specify when invoking other CRUD operations.

##### Request example

```bash
curl -v -X POST \
-H "Accept: application/json" \
-H "Content-Type: application/json" \
-H "Authorization: SSWS ${api_token}" \
-d '{
    "name" : "My Test Event Hook",
    "events" : {
        "type" : "EVENT_TYPE",
        "items" : [
            "user.lifecycle.create",
            "user.lifecycle.activate"
        ]
    },
    "channel" : {
        "type" : "HTTP",
        "version" : "1.0.0",
        "config" : {
            "uri" : "https://www.example.com/eventHooks",
            "headers" : [
                {
                    "key" : "X-Other-Header",
                    "value" : "some-other-value"
                }
            ],
            "authScheme" : {
                "type" : "HEADER",
                "key" : "Authorization",
                "value" : "${api-key}"
            }
        }
    }
}' "https://${yourOktaDomain}/api/v1/eventHooks"
```

> **Note:** `X-Other-Header` is an example of an additional optional header, with its value specified as `some-other-value`. For each optional header, you choose the name and value you wish Okta to pass to your external service.

##### Response example

```json
{
    "id": "whor0dvWvbMQJHZCM0g3",
    "name" : "My Test Event Hook",
    "status": "ACTIVE",
    "verificationStatus": "UNVERIFIED",
    "events" : {
        "type" : "EVENT_TYPE",
        "items" : [
            "user.lifecycle.create",
            "user.lifecycle.activate"
        ]
    },
    "channel" : {
        "type" : "HTTP",
        "version" : "1.0.0",
        "config" : {
            "uri" : "https://www.example.com/eventHooks",
            "method" : "POST",
            "headers" : [
                {
                    "key" : "X-Other-Header",
                    "value" : "some-other-value"
                }
            ],
            "authScheme" : {
                "type" : "HEADER",
                "key" : "Authorization"
            }
        }
    },
    "created": "2018-05-15T01:23:08.000Z",
    "lastUpdated": "2018-05-15T01:23:08.000Z"
}
```

> **Note:** The `channel.authScheme.value` property is not returned in the response. You set it in your request, but it is not exposed in any responses.

### Get Event Hook

<ApiOperation method="get" url="/api/v1/eventHooks/${id}" />

##### Request parameters

| Parameter | Description             | Param Type | DataType | Required |
|-----------|-------------------------|------------|----------|----------|
| `id`      | A valid Event Hook ID | Path       | String   | TRUE     |

##### Response parameters

The response is an [Event Hook object](#event-hook-object) that represents the registered event hook that matches the `id` you specified.

##### Request example

```json
curl -v -X GET \
-H "Authorization: SSWS ${api_token}" \
"https://${yourOktaDomain}/api/v1/eventHooks/${id}"
```

##### Response example

```json
{
    "id": "whor0dvWvbMQJHZCM0g3",
    "name" : "My Test Event Hook",
    "status": "ACTIVE",
    "verificationStatus": "UNVERIFIED",
    "events" : {
        "type" : "EVENT_TYPE",
        "items" : [
            "user.lifecycle.create",
            "user.lifecycle.activate"
        ]
    },
    "channel" : {
        "type" : "HTTP",
        "version" : "1.0.0",
        "config" : {
            "uri" : "https://www.example.com/eventHooks",
            "method" : "POST",
            "headers" : [
                {
                    "key" : "X-Other-Header",
                    "value" : "some-other-value"
                }
            ],
            "authScheme" : {
                "type" : "HEADER",
                "key" : "Authorization",
            }
        }
    },
    "created": "2018-05-15T01:23:08.000Z",
    "lastUpdated": "2018-05-15T01:23:08.000Z"
}
```

### List Event Hooks

<ApiOperation method="get" url="/api/v1/eventHooks" />

Returns a list of registered event hooks

##### Request example

```json
curl -v -X GET \
-H "Authorization: SSWS ${api_token}" \
"https://${yourOktaDomain}/api/v1/eventHooks"
```

##### Response example

```json
[
  {
    "id": "whor0dvWvbMQJHZCM0g3",
    "name" : "My Test Event Hook",
    "status": "ACTIVE",
    "verificationStatus": "UNVERIFIED",
    "events" : {
        "type" : "EVENT_TYPE",
        "items" : [
            "user.lifecycle.create",
            "user.lifecycle.activate"
        ]
    },
    "channel" : {
        "type" : "HTTP",
        "version" : "1.0.0",
        "config" : {
            "uri" : "https://www.example.com/eventHooks",
            "method" : "POST",
            "headers" : [
                {
                    "key" : "X-Other-Header",
                    "value" : "some-other-value"
                }
            ],
            "authScheme" : {
                "type" : "HEADER",
                "key" : "Authorization",
            }
        }
    },
    "created": "2018-05-15T01:23:08.000Z",
    "lastUpdated": "2018-05-15T01:23:08.000Z"
  }
]
```

### Update Event Hook

<ApiOperation method="put" url="/api/v1/eventHooks/${id}" />

##### Request parameters

| Parameter  | Description                                                                   | Param Type | DataType                                  | Required |
|------------|-------------------------------------------------------------------------------|------------|-------------------------------------------|----------|
<<<<<<< HEAD
| id         | The ID of the event hook you want to update.                                 | Path       | String                                    | TRUE     |
| eventHook | An `eventHook` object representing the updated properties you wish to apply. | Body       | [Event Hook object](#event-hook-object) | TRUE     |
=======
| eventHook | An `eventHook` object that represents the updated properties that you want to apply | Body       | [Event Hook Object](#event-hook-object) | TRUE     |
| id         | The ID of the event hook that you want to update                                 | Path       | String                                    | TRUE     |
>>>>>>> 4635a1d7

The submitted event hook properties replace the existing properties after passing validation. Note that some properties are immutable and cannot be updated. Refer to the description of each property in the [Event Hook object](#event-hook-object) table for information.

##### Response parameters

The response is an [Event Hook object](#event-hook-object) that represents the updated event hook.

##### Request example

```bash
curl -v -X PUT \
-H "Accept: application/json" \
-H "Content-Type: application/json" \
-H "Authorization: SSWS ${api_token}" \
-d '{
    "name" : "My Test Event Hook Updated",
    "events" : {
        "type" : "EVENT_TYPE",
        "items" : [
            "user.lifecycle.create",
            "user.lifecycle.activate",
            "user.lifecycle.deactivate"
        ]
    },
    "channel" : {
        "type" : "HTTP",
        "version" : "1.0.0",
        "config" : {
            "uri" : "https://www.example.com/eventHooks",
            "headers" : [
                {
                    "key" : "X-Other-Header",
                    "value" : "some-other-value-updated"
                }
            ],
            "authScheme" : {
                "type" : "HEADER",
                "key" : "Authorization",
                "value" : "${api-key-updated}"
            }
        }
    }
}' "https://${yourOktaDomain}/api/v1/eventHooks/${id}"
```

##### Response example

```json
{
    "id": "whor0dvWvbMQJHZCM0g3",
    "name" : "My Test Event Hook Updated",
    "status": "ACTIVE",
    "verificationStatus": "UNVERIFIED",
    "events" : {
        "type" : "EVENT_TYPE",
        "items" : [
            "user.lifecycle.create",
            "user.lifecycle.activate",
            "user.lifecycle.deactivate"
        ]
    },
    "channel" : {
        "type" : "HTTP",
        "version" : "1.0.0",
        "config" : {
            "uri" : "https://www.example.com/eventHooks",
            "method" : "POST",
            "headers" : [
                {
                    "key" : "X-Other-Header",
                    "value" : "some-other-value-updated"
                }
            ],
            "authScheme" : {
                "type" : "HEADER",
                "key" : "Authorization",
            }
        }
    },
    "created": "2018-05-15T01:23:08.000Z",
    "lastUpdated": "2018-05-15T01:23:08.000Z"
}
```
> **Note:** Updating the `channel` property requires you to verify an event hook again.

### Verify Event Hook

<ApiOperation method="post" url="/api/v1/eventHooks/${id}/lifecycle/verify" />

| Parameter                       | Description                                            | Param Type | DataType | Required |
|---------------------------------|--------------------------------------------------------|------------|----------|----------|
| id                                   | ID of the event hook to verify                                                | Path       | String   | TRUE     |

Verifies that the Event Hook matches the provided `eventHookId`. Your endpoint needs to be able to correctly send back information to Okta in JSON format, so that endpoint ownership can be verified. See [Event Hooks](/docs/concepts/event-hooks/) documentation for details.

Only `ACTIVE` and `VERIFIED` event hooks can receive events from Okta.

A timeout of three seconds is enforced on all outbound requests, with one retry in the event of a timeout or an error response from the remote system. If a successful response has not been received after that, a 400 error is returned with more information about what failed.


##### Request example

```bash
curl -v -X POST \
-H "Authorization: SSWS ${api_token}" \
"https://${yourOktaDomain}/api/v1/eventHooks/${id}/lifecycle/verify"
```

##### Response example

```json
{
    "id": "whor0dvWvbMQJHZCM0g3",
    "name" : "My Test Event Hook",
    "status": "ACTIVE",
    "verificationStatus": "VERIFIED",
    "events" : {
        "type" : "EVENT_TYPE",
        "items" : [
            "user.lifecycle.create",
            "user.lifecycle.activate"
        ]
    },
    "channel" : {
        "type" : "HTTP",
        "version" : "1.0.0",
        "config" : {
            "uri" : "https://www.example.com/eventHooks",
            "method" : "POST",
            "headers" : [
                {
                    "key" : "X-Other-Header",
                    "value" : "some-other-value"
                }
            ],
            "authScheme" : {
                "type" : "HEADER",
                "key" : "Authorization",
            }
        }
    },
    "created": "2018-05-15T01:23:08.000Z",
    "lastUpdated": "2018-05-15T01:23:08.000Z"
}

```

### Activate Event Hook

<ApiOperation method="post" url="/api/v1/eventHooks/${id}/lifecycle/activate" />

##### Request parameters

| Parameter | Description                          | Param Type | DataType | Required |
|-----------|--------------------------------------|------------|----------|----------|
| `id`      | The ID of the event hook to activate| Path       | String   | TRUE     |

Activates the event hook that matches the provided `id`

##### Response parameters

The response is an [Event Hook object](#event-hook-object) that represents the activated event hook.

##### Request example

```json
curl -v -X POST \
-H "Authorization: SSWS ${api_token}" \
"https://${yourOktaDomain}/api/v1/eventHooks/${id}/lifecycle/activate"
```

##### Response example

```json
{
    "id": "whor0dvWvbMQJHZCM0g3",
    "name" : "My Test Event Hook",
    "status": "ACTIVE",
    "verificationStatus": "VERIFIED",
    "events" : {
        "type" : "EVENT_TYPE",
        "items" : [
            "user.lifecycle.create",
            "user.lifecycle.activate"
        ]
    },
    "channel" : {
        "type" : "HTTP",
        "version" : "1.0.0",
        "config" : {
            "uri" : "https://www.example.com/eventHooks",
            "method" : "POST",
            "headers" : [
                {
                    "key" : "X-Other-Header",
                    "value" : "some-other-value"
                }
            ],
            "authScheme" : {
                "type" : "HEADER",
                "key" : "Authorization",
            }
        }
    },
    "created": "2018-05-15T01:23:08.000Z",
    "lastUpdated": "2018-05-15T01:23:08.000Z"
}
```

### Deactivate Event Hook

<ApiOperation method="post" url="/api/v1/eventHooks/${id}/lifecycle/deactivate" />

##### Request parameters

| Parameter | Description                          | Param Type | DataType | Required |
|-----------|--------------------------------------|------------|----------|----------|
| `id`      | The ID of the event hook to deactivate| Path       | String   | TRUE     |

Deactivates the event hook that matches the provided `id`

##### Response parameters

The response is an [Event Hook object](#event-hook-object) that represents the deactivated event hook.

##### Request example

```json
curl -v -X POST \
-H "Authorization: SSWS ${api_token}" \
"https://${yourOktaDomain}/api/v1/eventHooks/${id}/lifecycle/deactivate"
```

##### Response example

```json
{
    "id": "whor0dvWvbMQJHZCM0g3",
    "name" : "My Test Event Hook",
    "status": "INACTIVE",
    "verificationStatus": "VERIFIED",
    "events" : {
        "type" : "EVENT_TYPE",
        "items" : [
            "user.lifecycle.create",
            "user.lifecycle.activate"
        ]
    },
    "channel" : {
        "type" : "HTTP",
        "version" : "1.0.0",
        "config" : {
            "uri" : "https://www.example.com/eventHooks",
            "method" : "POST",
            "headers" : [
                {
                    "key" : "X-Other-Header",
                    "value" : "some-other-value"
                }
            ],
            "authScheme" : {
                "type" : "HEADER",
                "key" : "Authorization",
            }
        }
    },
    "created": "2018-05-15T01:23:08.000Z",
    "lastUpdated": "2018-05-15T01:23:08.000Z"
}
```

### Delete Event Hook

<ApiOperation method="delete" url="/api/v1/eventHooks/${id}" />

##### Request parameters

| Parameter | Description                          | Param Type | DataType | Required |
|-----------|--------------------------------------|------------|----------|----------|
| `id`      | The ID of the event hook to delete | Path       | String   | TRUE     |

Deletes the event hook that matches the provided `id`. Once deleted, the event hook is unrecoverable. As a safety precaution, only event hooks with a status of `INACTIVE` are eligible for deletion.

##### Response parameters

All responses return a 204 status with no content.

##### Request example

```json
curl -v -X DELETE \
-H "Authorization: SSWS ${api_token}" \
"https://${yourOktaDomain}/api/v1/eventHooks/${id}"
```

##### Response example

204 with no content

## Event Hook object

| Property       | Description                                                                                       | DataType                          | Nullable | Unique | ReadOnly | Validation                                        |
|----------------|---------------------------------------------------------------------------------------------------|-----------------------------------|----------|--------|----------|---------------------------------------------------|
| channel object | Properties of the communications channel used to contact your external service                   | [Channel object](#channel-object) | FALSE    | FALSE  | FALSE    | Validation is determined by the specific channel. |
| created        | Date of Event Hook creation                                                                   | String (Date)                     | TRUE     | FALSE  | TRUE     | System assigned                                          |
| events           | Events subscribed by this hook                                                                 | [Events object](#events-object)                            | FALSE    | TRUE   | FALSE    | Validation is determined by the specific event object type.   |
| id             | Unique key for the Event Hook                                                                  | String                            | FALSE    | TRUE   | TRUE     | System assigned                                          |
| lastUpdated    | Date of Event Hook update                                                                      | String (Date)                     | TRUE     | FALSE  | TRUE     | System assigned                                          |
| name           | Display name for the Event Hook                                                                 | String                            | FALSE    | TRUE   | FALSE    | Must be between one and 255 characters in length   |
| status         | Status of the Event Hook. `INACTIVE` will not receive any events.                                       | String                            | FALSE    | FALSE  | FALSE    | System assigned. Will be either `ACTIVE` or `INACTIVE`.            |
| verificationStatus         | Verification status of the Event Hook. `UNVERIFIED` will not receive any events.                                       | String                            | FALSE    | FALSE  | FALSE    | System assigned. Will be either `VERIFIED` or `UNVERIFIED`.            |

```json
{
    "name" : "My Test Event Hook",
    "status" : "ACTIVE",
    "verificationStatus" : "VERIFIED",
    "events" : {
        "type" : "EVENT_TYPE",
        "items" : [
            "user.lifecycle.create",
            "user.lifecycle.activate"
        ]
    },
    "channel" : {
        "type" : "HTTP",
        "version" : "1.0.0",
        "config" : {
            "uri" : "https://www.example.com/eventHooks",
            "headers" : [
                {
                    "key" : "X-Other-Header",
                    "value" : "some-other-value"
                }
            ],
            "authScheme" : {
                "type" : "HEADER",
                "key" : "Authorization",
                "value" : "${api-key}"
            }
        }
    },
    "created": "2018-05-15T01:23:08.000Z",
    "lastUpdated": "2018-05-15T01:23:08.000Z"
}
```

### Channel object

| Property       | Description                                                                                         | DataType                            | Nullable   | Unique   | ReadOnly   | Validation                                        |
| -------------- | --------------------------------------------------------------------------------------------------- | ----------------------------------- | ---------- | -------- | ---------- | ------------------------------------------------- |
| config | Properties of the communications channel used to contact your external service                     | [Channel Config object](#config-object)   | FALSE      | FALSE    | FALSE      | Validation is determined by the specific channel. |
| type           | The channel type. Currently the only supported type is `HTTP`.   | string                      | FALSE      | FALSE    | TRUE       | Must match a valid channel type            |
| version        | Version of the channel. The currently-supported version is "1.0.0".                                 | String                              | FALSE      | FALSE    | TRUE       | Must match a valid version number                |


### Config object

| Property   | Description                                                                                                | DataType                                | Required | Unique | ReadOnly | Validation                                                                                                             |
|------------|------------------------------------------------------------------------------------------------------------|-----------------------------------------|----------|--------|----------|------------------------------------------------------------------------------------------------------------------------|
<<<<<<< HEAD
| uri        | External service endpoint to call to execute the event hook handler.                                       | String                                  | TRUE     | FALSE  | TRUE     | Must begin with `https://`. Maximum length 1024 characters. No white space allowed. The URI must be reachable by Okta. |
| headers    | Optional list of key/value pairs for headers that should be sent with the request to the external service. | JSON object                             | FALSE    | FALSE  | FALSE    | Some reserved headers, such as `Accept`, are disallowed.                                                               |
| authScheme | The authentication scheme to use for this request                                                          | [AuthScheme object](#authscheme-object) | FALSE    | FALSE  | FALSE    | Valid `authscheme` object                                                                                             |
=======
| authScheme | The authentication scheme to use for this request                                                          | [AuthScheme object](#authscheme-object) | FALSE    | FALSE  | FALSE    | Valid `authscheme` object                                                                                             |
| headers    | Optional list of key/value pairs for headers that should be sent with the request to the external service | JSON Object                             | FALSE    | FALSE  | FALSE    | Some reserved headers, such as `Accept`, are disallowed.                                                               |
| uri        | External service endpoint to call to execute the event hook handler                                       | String                                  | TRUE     | FALSE  | TRUE     | Must begin with `https://`. Maximum length 1024 characters. No white space allowed. The URI must be reachable by Okta. |
>>>>>>> 4635a1d7

### AuthScheme object

| Property | Description                                                                                                                                                                                 | DataType | Required | ReadOnly |
|----------|---------------------------------------------------------------------------------------------------------------------------------------------------------------------------------------------|----------|----------|----------|
| key      | The header name for the authorization header                                                                                                                                               | String   | TRUE     | FALSE    |
| type     | The authentication scheme type. Currently the only supported type is `HEADER`.                                                                                                              | String   | TRUE     | FALSE    |
| value    | The header value. This is the secret value that you want Okta to pass to your external service endpoint (so that your external service can check for its presence as a security measure). | String   | TRUE     | TRUE     |

To use Basic Auth, you would set `type` to `HEADER`, `key` to `Authorization`, and `value` to the Base64-encoded string of "username:password".

### Events object

| Property | Description                                                                  | DataType | Required | ReadOnly |
|----------|------------------------------------------------------------------------------|----------|----------|----------|
| type     | The events object type. Currently the only supported type is `EVENT_TYPE`.   | String   | TRUE     | FALSE    |
| items    | The [event types](#supported-events-for-subscription) to subscribe to       | Array of String  | TRUE     | FALSE    |

## Supported events for subscription

When you register an event hook, you need to specify what events you want to subscribe to. To see the list of event types currently eligible for use in event hooks, query the Event Types catalog with the query parameter `event-hook-eligible`:

<https://developer.okta.com/docs/reference/api/event-types/?q=event-hook-eligible><|MERGE_RESOLUTION|>--- conflicted
+++ resolved
@@ -244,13 +244,8 @@
 
 | Parameter  | Description                                                                   | Param Type | DataType                                  | Required |
 |------------|-------------------------------------------------------------------------------|------------|-------------------------------------------|----------|
-<<<<<<< HEAD
-| id         | The ID of the event hook you want to update.                                 | Path       | String                                    | TRUE     |
-| eventHook | An `eventHook` object representing the updated properties you wish to apply. | Body       | [Event Hook object](#event-hook-object) | TRUE     |
-=======
 | eventHook | An `eventHook` object that represents the updated properties that you want to apply | Body       | [Event Hook Object](#event-hook-object) | TRUE     |
 | id         | The ID of the event hook that you want to update                                 | Path       | String                                    | TRUE     |
->>>>>>> 4635a1d7
 
 The submitted event hook properties replace the existing properties after passing validation. Note that some properties are immutable and cannot be updated. Refer to the description of each property in the [Event Hook object](#event-hook-object) table for information.
 
@@ -611,15 +606,9 @@
 
 | Property   | Description                                                                                                | DataType                                | Required | Unique | ReadOnly | Validation                                                                                                             |
 |------------|------------------------------------------------------------------------------------------------------------|-----------------------------------------|----------|--------|----------|------------------------------------------------------------------------------------------------------------------------|
-<<<<<<< HEAD
-| uri        | External service endpoint to call to execute the event hook handler.                                       | String                                  | TRUE     | FALSE  | TRUE     | Must begin with `https://`. Maximum length 1024 characters. No white space allowed. The URI must be reachable by Okta. |
-| headers    | Optional list of key/value pairs for headers that should be sent with the request to the external service. | JSON object                             | FALSE    | FALSE  | FALSE    | Some reserved headers, such as `Accept`, are disallowed.                                                               |
-| authScheme | The authentication scheme to use for this request                                                          | [AuthScheme object](#authscheme-object) | FALSE    | FALSE  | FALSE    | Valid `authscheme` object                                                                                             |
-=======
 | authScheme | The authentication scheme to use for this request                                                          | [AuthScheme object](#authscheme-object) | FALSE    | FALSE  | FALSE    | Valid `authscheme` object                                                                                             |
 | headers    | Optional list of key/value pairs for headers that should be sent with the request to the external service | JSON Object                             | FALSE    | FALSE  | FALSE    | Some reserved headers, such as `Accept`, are disallowed.                                                               |
 | uri        | External service endpoint to call to execute the event hook handler                                       | String                                  | TRUE     | FALSE  | TRUE     | Must begin with `https://`. Maximum length 1024 characters. No white space allowed. The URI must be reachable by Okta. |
->>>>>>> 4635a1d7
 
 ### AuthScheme object
 
