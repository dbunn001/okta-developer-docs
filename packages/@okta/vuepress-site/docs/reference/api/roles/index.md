---
title: Administrator Roles
category: management
meta:
  - name: description
    content: The Okta Administrator Roles API provides operations to manage administrative role assignments for a user. Read this page to get started with Admin Roles.
---

# Administrator Roles API

The Okta Administrator Roles API provides operations to manage administrative role assignments for a User.

## Get started

Explore the Administrator Roles API:  [![Run in Postman](https://run.pstmn.io/button.svg)](https://app.getpostman.com/run-collection/04f5ec85685ac6f2827e)

## Role assignment operations

### Grant third-party admin status
<ApiLifecycle access="ea" />

<ApiOperation method="post" url="/api/v1/users/${userId}/roles?disableNotifications=true" />

You can grant third-party admin status when you are adding a new admin using the API. You can do this by using an optional query parameter on the Administrator Roles API called `disableNotifications`.

When this setting is enabled, the admins will not receive any of the default Okta administrator emails. These admins will also not have access to contact Okta Support and open support cases on behalf of your org.

### List Roles

#### List Roles assigned to a User


<ApiOperation method="get" url="/api/v1/users/${userId}/roles" />

Lists all Roles assigned to a User

##### Request parameters


| Parameter     | Description                                          | Param Type  | DataType  | Required  |
| :------------ | :--------------------------------------------------- | :---------- | :-------- | :-------- |
| userId        | `id` of a User                                       | URL         | String    | TRUE      |

##### Response parameters


Array of [Role](#role-model)

##### Request example


```bash
curl -v -X GET \
-H "Accept: application/json" \
-H "Content-Type: application/json" \
-H "Authorization: SSWS ${api_token}" \
"https://${yourOktaDomain}/api/v1/users/00u6fud33CXDPBXULRNG/roles"
```

##### Response example


```json
[
    {
        "id": "IFIFAX2BIRGUSTQ",
        "label": "Application Administrator",
        "type": "APP_ADMIN",
        "status": "ACTIVE",
        "created": "2019-02-06T16:17:40.000Z",
        "lastUpdated": "2019-02-06T16:17:40.000Z",
        "assignmentType": "USER",
        "_links": {
            "assignee": {
                "href": "http://${yourOktaDomain}/api/v1/users/00ur32Vg0fvpyHZeQ0g3"
            }
        }
    },
    {
        "id": "JBCUYUC7IRCVGS27IFCE2SKO",
        "label": "Help Desk Administrator",
        "type": "HELP_DESK_ADMIN",
        "status": "ACTIVE",
        "created": "2019-02-06T16:17:40.000Z",
        "lastUpdated": "2019-02-06T16:17:40.000Z",
        "assignmentType": "USER",
        "_links": {
            "assignee": {
                "href": "http://${yourOktaDomain}/api/v1/users/00ur32Vg0fvpyHZeQ0g3"
            }
        }
    },
    {
        "id": "ra125eqBFpETrMwu80g4",
        "label": "Organization Administrator",
        "type": "ORG_ADMIN",
        "status": "ACTIVE",
        "created": "2019-02-06T16:17:40.000Z",
        "lastUpdated": "2019-02-06T16:17:40.000Z",
        "assignmentType": "USER",
        "_links": {
            "assignee": {
                "href": "http://${yourOktaDomain}/api/v1/users/00ur32Vg0fvpyHZeQ0g3"
            }
        }
    },
    {
        "id": "gra25fapn1prGTBKV0g4",
        "label": "API Access Management Administrator",
        "type": "API_ACCESS_MANAGEMENT_ADMIN",
        "status": "ACTIVE",
        "created": "2019-02-06T16:20:57.000Z",
        "lastUpdated": "2019-02-06T16:20:57.000Z",
        "assignmentType": "GROUP",
        "_links": {
            "assignee": {
                "href": "http://${yourOktaDomain}/api/v1/groups/00g1ousb3XCr9Dkr20g4"
            }
        }
    }
]
```

#### List Roles assigned to a Group


<ApiOperation method="get" url="/api/v1/groups/${groupId}/roles" />

Lists all Roles assigned to a Group

##### Request parameters


| Parameter         | Description                                             | Param Type  | DataType  | Required  |
| :---------------- | :------------------------------------------------------ | :---------- | :-------- | :-------- |
| groupId           | `id` of a Group                                         | URL         | String    | TRUE      |

##### Response parameters


Array of [Role](#role-model)

##### Request example


```bash
curl -v -X GET \
-H "Accept: application/json" \
-H "Content-Type: application/json" \
-H "Authorization: SSWS ${api_token}" \
"https://${yourOktaDomain}/api/v1/groups/00gsr2IepS8YhHRFf0g3/roles"
```

###### Response example


```json
[
    {
        "id": "IFIFAX2BIRGUSTQ",
        "label": "Application Administrator",
        "type": "APP_ADMIN",
        "status": "ACTIVE",
        "created": "2019-02-27T14:48:59.000Z",
        "lastUpdated": "2019-02-27T14:48:59.000Z",
        "assignmentType": "GROUP",
        "_links": {
            "assignee": {
                "href": "http://${yourOktaDomain}/api/v1/groups/00gsr2IepS8YhHRFf0g3"
            }
        }
    }
]
```

### Assign a Role

#### Assign a Role to a User


<ApiOperation method="post" url="/api/v1/users/${userId}/roles" />

Assigns a Role to a User

##### Request parameters


| Parameter   | Description              | Param Type   | DataType                    | Required |
| :---------- | :----------------------- | :----------- | :-------------------------- | :------- |
| type        | type of Role to assign   | Body         | [Role Type](#role-types)    | TRUE     |
| userId      | `id` of a User           | URL          | String                      | TRUE     |

##### Response parameters


Assigned [Role](#role-model)

##### Request example


```bash
curl -v -X POST \
-H "Accept: application/json" \
-H "Content-Type: application/json" \
-H "Authorization: SSWS ${api_token}" \
-d '{
      "type": "SUPER_ADMIN"
}' "https://${yourOktaDomain}/api/v1/users/00u6fud33CXDPBXULRNG/roles"
```

###### Response example


```json
{
  "id": "ra1b8anIk7rx7em7L0g4",
  "label": "Super Organization Administrator",
  "type": "SUPER_ADMIN",
  "status": "ACTIVE",
  "created": "2015-09-06T15:28:47.000Z",
  "lastUpdated": "2015-09-06T15:28:47.000Z"
}
```

#### Assign a Role to a Group


<ApiOperation method="post" url="/api/v1/groups/${groupId}/roles" />

Assigns a Role to a Group

##### Request parameters


| Parameter       | Description                 | Param Type   | DataType                    | Required |
| :-------------- | :-------------------------- | :----------- | :-------------------------- | :------- |
| groupId         | `id` of a Group             | URL          | String                      | TRUE     |
| type            | type of Role to assign      | Body         | [Role Type](#role-types)    | TRUE     |

##### Response parameters


Assigned [Role](#role-model)

##### Request example


```bash
curl -v -X POST \
-H "Accept: application/json" \
-H "Content-Type: application/json" \
-H "Authorization: SSWS ${api_token}" \
-d '{
      "type": "ORG_ADMIN"
}' "https://${yourOktaDomain}/api/v1/groups/00gsr2IepS8YhHRFf0g3/roles"
```

###### Response example


```json
{
    "id": "grasraHPx7i79ajaJ0g3",
    "label": "Organization Administrator",
    "type": "ORG_ADMIN",
    "status": "ACTIVE",
    "created": "2019-02-27T14:56:55.000Z",
    "lastUpdated": "2019-02-27T14:56:55.000Z",
    "assignmentType": "GROUP",
    "_links": {
        "assignee": {
            "href": "http://${yourOktaDomain}/api/v1/groups/00gsr2IepS8YhHRFf0g3"
        }
    }
}
```

### Unassign a Role

#### Unassign a Role from a User


<ApiOperation method="delete" url="/api/v1/users/${userId}/roles/${roleId}" />

Unassigns a Role from a User

##### Request parameters


| Parameter   | Description    | Param Type   | DataType   | Required |
| :---------- | :------------- | :----------- | :--------- | :------- |
| roleId      | `id` of a Role | URL          | String     | TRUE     |
| userId      | `id` of a User | URL          | String     | TRUE     |

##### Response parameters


``` http
HTTP/1.1 204 No Content
```

##### Request example


```bash
curl -v -X DELETE \
-H "Accept: application/json" \
-H "Content-Type: application/json" \
-H "Authorization: SSWS ${api_token}" \
"https://${yourOktaDomain}/api/v1/users/00u6fud33CXDPBXULRNG/roles/ra1b8anIk7rx7em7L0g4"
```

###### Response example


``` http
HTTP/1.1 204 No Content
```

#### Unassign a Role from a Group


<ApiOperation method="delete" url="/api/v1/groups/${groupId}/roles/${roleId}" />

Unassigns a Role from a Group

##### Request parameters


| Parameter       | Description       | Param Type   | DataType   | Required |
| :-------------- | :---------------- | :----------- | :--------- | :------- |
| groupId         | `id` of a Group   | URL          | String     | TRUE     |
| roleId          | `id` of a Role    | URL          | String     | TRUE     |

##### Response parameters


``` http
HTTP/1.1 204 No Content
```

##### Request example


```bash
curl -v -X DELETE \
-H "Accept: application/json" \
-H "Content-Type: application/json" \
-H "Authorization: SSWS ${api_token}" \
"https://${yourOktaDomain}/api/v1/groups/00gsr2IepS8YhHRFf0g3/roles/grasraHPx7i79ajaJ0g3"
```

##### Response example


``` http
HTTP/1.1 204 No Content
```

## Role target operations

Role targets are a way of defining permissions for admin roles into a smaller subset of Groups or Apps within your org. Targets limit an admin's permissions to a targeted area of the org. You can define admin roles to target Groups, Applications, and Application Instances.

* **Group targets:** Grant an admin permission to manage only a specified Group. For example, an admin role may be assigned to manage only the IT Group.
* **App targets:** Grant an admin permission to manage all instances of specified Apps. Target Apps are Okta catalog Apps. For example, there can be multiple configurations of an Okta catalog App, such as Salesforce or Facebook. When you add a Salesforce or Facebook App as a target, that grants the admin permission to manage all instances of those Apps and create new instances of them.
* **App Instance targets:** Grant an admin permission to manage an instance of one App or instances of multiple Apps. App Instances are specific Apps that admins have created in their org. For example, there may be a Salesforce App configured differently for each sales region of a company. When you create an App Instance target, an admin may be assigned to manage only two instances of the configured Salesforce Apps and perhaps assigned to manage an instance of another configured App, such as Workday.

### Group administrator role Group targets

Assigns a Group admin role to a specific Group that grants the admin permission to manage only that Group. For example, an admin role may be assigned to manage only the IT group. The permissions for specifically what an admin can do within that Group depends on the admin role that they are assigned to. See [Administrators](https://help.okta.com/en/prod/okta_help_CSH.htm#ext_Administrators).

#### List Group targets for the Group administrator role

##### List Group targets for the Group administrator role given to a User


<ApiOperation method="get" url="/api/v1/users/${userId}/roles/${roleId}/targets/groups" />

Lists all Group targets for a `USER_ADMIN` or `HELP_DESK_ADMIN` Role assigned to a User

###### Request parameters


| Parameter   | Description                                                    | Param Type   | DataType   | Required |
| :---------- | :------------------------------------------------------------- | :----------- | :--------- | :------- |
| after       | Specifies the pagination cursor for the next page of targets   | Query        | String     | FALSE    |
| limit       | Specifies the number of results for a page (default is 20)     | Query        | Number     | FALSE    |
| roleId      | `id` of a Role                                                 | URL          | String     | TRUE     |
| userId      | `id` of a User                                                 | URL          | String     | TRUE     |

Treat the page cursor as an opaque value: obtain it through the next link relation. See [Pagination](/docs/reference/api-overview/#pagination).

###### Response parameters

Array of [Groups](/docs/reference/api/groups/)

If the Role isn't scoped to specific Group targets, an empty array `[]` is returned.

###### Request example


```bash
curl -v -X GET \
-H "Accept: application/json" \
-H "Content-Type: application/json" \
-H "Authorization: SSWS ${api_token}" \
"https://${yourOktaDomain}/api/v1/users/00u6fud33CXDPBXULRNG/roles/KVJUKUS7IFCE2SKO/targets/groups"
```

###### Response example


```json
[
  {
    "id": "00g1emaKYZTWRYYRRTSK",
    "objectClass": [
      "okta:user_group"
    ],
    "profile": {
      "name": "West Coast Users",
      "description": "All Users West of The Rockies"
    },
    "_links": {
      "logo": [
        {
          "href": "https://${yourOktaDomain}/img/logos/groups/okta-medium.png",
          "name": "medium",
          "type": "image/png"
        },
        {
          "href": "https://${yourOktaDomain}/img/logos/groups/okta-large.png",
          "name": "large",
          "type": "image/png"
        }
      ],
      "users": {
        "href": "https://${yourOktaDomain}/api/v1/groups/00g1emaKYZTWRYYRRTSK/users"
      },
      "apps": {
        "href": "https://${yourOktaDomain}/api/v1/groups/00g1emaKYZTWRYYRRTSK/apps"
      }
    }
  }
]
```

##### List Group targets for a Group administrator role given to a Group

<ApiOperation method="get" url="/api/v1/groups/${groupId}/roles/${roleId}/targets/groups" />

Lists all Group targets for a `USER_ADMIN` or `HELP_DESK_ADMIN` Role assigned to a Group

###### Request parameters


| Parameter       | Description                                                    | Param Type   | DataType   | Required |
| :-------------- | :------------------------------------------------------------- | :----------- | :--------- | :------- |
| after           | Specifies the pagination cursor for the next page of targets   | Query        | String     | FALSE    |
| groupId         | `id` of a Group                                                | URL          | String     | TRUE     |
| limit           | Specifies the number of results for a page (default is 20)     | Query        | Number     | FALSE    |
| roleId          | `id` of a Role                                                 | URL          | String     | TRUE     |

Treat the page cursor as an opaque value: obtain it through the next link relation. See [Pagination](/docs/reference/api-overview/#pagination).

###### Response parameters


Array of [Groups](/docs/reference/api/groups/)

If the Role isn't scoped to specific Group targets, an empty array `[]` is returned.

###### Request example


```bash
curl -v -X GET \
-H "Accept: application/json" \
-H "Content-Type: application/json" \
-H "Authorization: SSWS ${api_token}" \
"https://${yourOktaDomain}/api/v1/groups/00gsr2IepS8YhHRFf0g3/roles/JBCUYUC7IRCVGS27IFCE2SKO/targets/groups"
```

###### Response example


```json
[
    {
        "id": "00gsrc96agspOaiP40g3",
        "created": "2019-02-27T15:19:11.000Z",
        "lastUpdated": "2019-02-27T15:19:11.000Z",
        "lastMembershipUpdated": "2019-02-27T15:19:11.000Z",
        "objectClass": [
            "okta:user_group"
        ],
        "type": "OKTA_GROUP",
        "profile": {
            "name": "userGroup0",
            "description": null
        },
        "_links": {
            "logo": [
                {
                    "name": "medium",
                    "href": "http://${yourOktaDomain}/assets/img/logos/groups/okta-medium.d7fb831bc4e7e1a5d8bd35dfaf405d9e.png",
                    "type": "image/png"
                },
                {
                    "name": "large",
                    "href": "http://${yourOktaDomain}/assets/img/logos/groups/okta-large.511fcb0de9da185b52589cb14d581c2c.png",
                    "type": "image/png"
                }
            ],
            "users": {
                "href": "http://${yourOktaDomain}/api/v1/groups/00gsrc96agspOaiP40g3/users"
            },
            "apps": {
                "href": "http://${yourOktaDomain}/api/v1/groups/00gsrc96agspOaiP40g3/apps"
            }
        }
    }
]
```

#### Add a Group target to a Group administrator role

##### Add a Group target to a Group administrator role given to a User


<ApiOperation method="put" url="/api/v1/users/${userId}/roles/${roleId}/targets/groups/${groupId}" />

Adds a Group target for a `USER_ADMIN` or `HELP_DESK_ADMIN` Role assigned to a User

When you add the first Group target, you reduce the scope of the role assignment. The Role no longer applies to all targets, but applies only to the specified target.

###### Request parameters


| Parameter   | Description                                     | Param Type   | DataType   | Required |
| :---------- | :---------------------------------------------- | :----------- | :--------- | :------- |
| groupId     | `id` of Group target to scope role assignment   | URL          | String     | TRUE     |
| roleId      | `id` of a Role                                  | URL          | String     | TRUE     |
| userId      | `id` of a User                                  | URL          | String     | TRUE     |

###### Response parameters


``` http
HTTP/1.1 204 No Content
```

###### Request example


```bash
curl -v -X PUT \
-H "Accept: application/json" \
-H "Content-Type: application/json" \
-H "Authorization: SSWS ${api_token}" \
"https://${yourOktaDomain}/api/v1/users/00u6fud33CXDPBXULRNG/roles/KVJUKUS7IFCE2SKO/targets/groups/00garkxjAHDYPFcsP0g4"
```

###### Response example


``` http
HTTP/1.1 204 No Content
```

##### Add Group target to Group administrator role given to a Group

<ApiOperation method="put" url="/api/v1/groups/${groupId}/roles/${roleId}/targets/groups/${targetGroupId}" />

Adds a Group target for a `USER_ADMIN` or `HELP_DESK_ADMIN` Role assigned to a Group

When you add the first Group target, you reduce the scope of the role assignment. The Role no longer applies to all targets, but applies only to the specified target.

###### Request parameters


| Parameter            | Description                                     | Param Type   | DataType   | Required |
| :------------------- | :---------------------------------------------- | :----------- | :--------- | :------- |
| groupId              | `id` of an admin Group                          | URL          | String     | TRUE     |
| roleId               | `id` of a Role                                  | URL          | String     | TRUE     |
| targetGroupId        | `id` of Group target to scope role assignment   | URL          | String     | TRUE     |

###### Response parameters


``` http
HTTP/1.1 204 No Content
```

###### Request example


```bash
curl -v -X PUT \
-H "Accept: application/json" \
-H "Content-Type: application/json" \
-H "Authorization: SSWS ${api_token}" \
"https://${yourOktaDomain}/api/v1/groups/00gsr2IepS8YhHRFf0g3/roles/JBCUYUC7IRCVGS27IFCE2SKO/targets/groups/00gsrhsUaRoUib0XQ0g3"
```

###### Response example


``` http
HTTP/1.1 204 No Content
```

#### Remove a Group target from a Group administrator role

##### Remove a Group target from a Group administrator role given to a User


<ApiOperation method="delete" url="/api/v1/users/${userId}/roles/${roleId}/targets/groups/${groupId}" />

Removes a Group target from a `USER_ADMIN` or `HELP_DESK_ADMIN` Role assigned to a User

> **Note:** Don't remove the last Group target from a role assignment, as this causes an exception. If you need a role assignment that applies to all Groups, the API consumer should delete the `USER_ADMIN` role assignment and recreate it.

###### Request parameters


| Parameter   | Description                                | Param Type   | DataType   | Required |
| :---------- | :----------------------------------------- | :----------- | :--------- | :------- |
| groupId     | `id` of Group target for role assignment   | URL          | String     | TRUE     |
| roleId      | `id` of a Role                             | URL          | String     | TRUE     |
| userId      | `id` of a User                             | URL          | String     | TRUE     |

###### Response parameters


``` http
HTTP/1.1 204 No Content
```

###### Request example


```bash
curl -v -X DELETE \
-H "Accept: application/json" \
-H "Content-Type: application/json" \
-H "Authorization: SSWS ${api_token}" \
"https://${yourOktaDomain}/api/v1/users/00u6fud33CXDPBXULRNG/roles/KVJUKUS7IFCE2SKO/targets/groups/00garkxjAHDYPFcsP0g4"
```

###### Response example


``` http
HTTP/1.1 204 No Content
```

##### Remove a Group target from a Group administrator role given to a Group

<ApiOperation method="delete" url="/api/v1/groups/${groupId}/roles/${roleId}/targets/groups/${targetGroupId}" />

Removes a Group target from a `USER_ADMIN` or `HELP_DESK_ADMIN` Role assigned to a Group

> **Note:** Don't remove the last Group target from a role assignment, as this causes an exception. If you need a role assignment that applies to all Groups, the API consumer should delete the `USER_ADMIN` role assignment and recreate it.

###### Request parameters


| Parameter       | Description                                | Param Type   | DataType   | Required |
| :-------------- | :----------------------------------------- | :----------- | :--------- | :------- |
| groupId         | `id` of an admin Group                     | URL          | String     | TRUE     |
| roleId          | `id` of a Role                             | URL          | String     | TRUE     |
| targetGroupId   | `id` of Group target for role assignment   | URL          | String     | TRUE     |

###### Response parameters


``` http
HTTP/1.1 204 No Content
```

###### Request example


```bash
curl -v -X DELETE \
-H "Accept: application/json" \
-H "Content-Type: application/json" \
-H "Authorization: SSWS ${api_token}" \
"https://${yourOktaDomain}/api/v1/groups/00gsr2IepS8YhHRFf0g3/roles/JBCUYUC7IRCVGS27IFCE2SKO/targets/groups/00gsrhsUaRoUib0XQ0g3"
```

###### Response example


``` http
HTTP/1.1 204 No Content
```

### App administrator role App targets

Assign an admin role to a subset of Apps to grant the admin permission to manage all instances of those Apps. Targeted Apps are Okta catalog Apps, and you can assign App targets for these Apps to an admin role regardless of whether a specific instance of the App has been created. For example, there can be multiple configurations of one Okta catalog App, such as Salesforce or Facebook. When you add a Salesforce or Facebook App as a target, that grants the admin permission to manage all instances of Salesforce or Facebook Apps and create new instances of them.

#### List App targets for an App administrator role

##### List App targets for an App administrator role given to a User

<ApiOperation method="get" url="/api/v1/users/${userId}/roles/${roleId}/targets/catalog/apps" />

Lists all App targets for an `APP_ADMIN` Role assigned to a User

###### Request parameters


| Parameter   | Description                                                    | Param Type   | DataType   | Required |
| :---------- | :------------------------------------------------------------- | :----------- | :--------- | :------- |
| after       | Specifies the pagination cursor for the next page of targets   | Query        | String     | FALSE    |
| limit       | Specifies the number of results for a page (default is 20)     | Query        | Number     | FALSE    |
| roleId      | `id` of a Role                                                 | URL          | String     | TRUE     |
| userId      | `id` of a User                                                 | URL          | String     | TRUE     |

Treat the page cursor as an opaque value: obtain it through the next link relation. See [Pagination](/docs/reference/api-overview/#pagination).

###### Response parameters

Array of catalog Apps

If the Role isn't scoped to specific Apps in the catalog, an empty array `[]` is returned.

###### Request example


```bash
curl -v -X GET \
-H "Accept: application/json" \
-H "Content-Type: application/json" \
-H "Authorization: SSWS ${api_token}" \
"https://${yourOktaDomain}/api/v1/users/00u6fud33CXDPBXULRNG/roles/KVJUKUS7IFCE2SKO/targets/catalog/apps"
```

###### Response example

The example shows two applications and two instances. Note the response for instances has an `id` field.

```json
[
  {
    "name": "salesforce",
    "displayName": "Salesforce.com",
    "description": "Salesforce",
    "status": "ACTIVE",
    "lastUpdated": "2014-06-03T16:17:13.000Z",
    "category": "CRM",
    "verificationStatus": "OKTA_VERIFIED",
    "website": "http://www.salesforce.com",
    "signOnModes": [
      "SAML_2_0"
    ],
    "features": [
      "IMPORT_NEW_USERS",
      "IMPORT_PROFILE_UPDATES",
      "IMPORT_USER_SCHEMA",
      "PROFILE_MASTERING",
      "PUSH_NEW_USERS",
      "PUSH_PASSWORD_UPDATES",
      "PUSH_PROFILE_UPDATES",
      "PUSH_USER_DEACTIVATION",
      "REACTIVATE_USERS"
    ],
    "_links": {
      "logo": [
        {
          "name": "medium",
          "href": "https://${yourOktaDomain}/img/logos/salesforce_logo.png",
          "type": "image/png"
        }
      ],
      "self": {
          "href": "https://${yourOktaDomain}/api/v1/catalog/apps/salesforce"
      }
    }
  },
  {
    "name": "boxnet",
    "displayName": "Box",
    "description": "Cloud storage.",
    "status": "ACTIVE",
    "lastUpdated": "2014-06-03T16:17:13.000Z",
    "category": "CM",
    "verificationStatus": "OKTA_VERIFIED",
    "website": "http://www.box.net",
    "signOnModes": [
      "SAML_2_0"
    ],
    "features": [
      "GROUP_PUSH",
      "IMPORT_NEW_USERS",
      "IMPORT_PROFILE_UPDATES",
      "PUSH_NEW_USERS",
      "PUSH_PROFILE_UPDATES",
      "PUSH_USER_DEACTIVATION",
      "REACTIVATE_USERS"
    ],
    "_links": {
      "logo": [
        {
          "name": "medium",
          "href": "https://${yourOktaDomain}/img/logos/box.png",
          "type": "image/png"
        }
      ],
      "self": {
          "href": "https://${yourOktaDomain}/api/v1/catalog/apps/boxnet"
      }
    }
  },
  {
    "name": "Facebook for Detroit Office",
    "status": "ACTIVE",
    "id": "0oapsqQ5dv19pqyEo0g3",
    "_links": {
      "self": {
          "href": "https://${yourOktaDomain}/api/v1/apps/0oapsqQ5dv19pqyEo0g3"
      }
    }
  },
  {
    "name": "Facebook (Toronto)",
    "status": "ACTIVE",
    "id": "0obdfgrQ5dv29pqyQo0f5",
    "_links": {
       "self": {
           "href": "https://${yourOktaDomain}/api/v1/apps/0obdfgrQ5dv29pqyQo0f5"
       }
    }
  }
]
```

##### List App targets for App Administrator Role given to a Group


<ApiOperation method="get" url="/api/v1/groups/${groupId}/roles/${roleId}/targets/catalog/apps" />

Lists all App targets for an `APP_ADMIN` Role assigned to a Group

###### Request Parameters


| Parameter   | Description                                                    | Param Type   | DataType   | Required |
| :---------- | :------------------------------------------------------------- | :----------- | :--------- | :------- |
| after       | Specifies the pagination cursor for the next page of targets   | Query        | String     | FALSE    |
| groupId     | `id` of a Group                                                | URL          | String     | TRUE     |
| limit       | Specifies the number of results for a page (default is 20)     | Query        | Number     | FALSE    |
| roleId      | `id` of a Role                                                 | URL          | String     | TRUE     |

Treat the page cursor as an opaque value: obtain it through the next link relation. See [Pagination](/docs/reference/api-overview/#pagination).

###### Response parameters

Array of catalog Apps

If the Role isn't scoped to specific Apps in the catalog, an empty array `[]` is returned.

###### Request example


```bash
curl -v -X GET \
-H "Accept: application/json" \
-H "Content-Type: application/json" \
-H "Authorization: SSWS ${api_token}" \
"https://${yourOktaDomain}/api/v1/groups/00gsr2IepS8YhHRFf0g3/roles/IFIFAX2BIRGUSTQ/targets/catalog/apps"
```

###### Response example

The example shows one application and one instance. Note the response for instances has an `id` field.

```json
[
    {
        "name": "facebook",
        "displayName": "Facebook",
        "description": "Giving people the power to share and make the world more open and connected.",
        "status": "ACTIVE",
        "lastUpdated": "2017-07-19T23:37:37.000Z",
        "category": "SOCIAL",
        "verificationStatus": "OKTA_VERIFIED",
        "website": "http://www.facebook.com/",
        "signOnModes": [
            "BROWSER_PLUGIN"
        ],
        "_links": {
            "logo": [
                {
                    "name": "medium",
                    "href": "http://${yourOktaDomain}/assets/img/logos/facebook.e8215796628b5eaf687ba414ae245659.png",
                    "type": "image/png"
                }
            ],
            "self": {
                "href": "http://${yourOktaDomain}/api/v1/catalog/apps/facebook"
            }
        }
    },
    {
        "name": "24 Seven Office 0",
        "status": "ACTIVE",
        "id": "0oasrudLtMlzAsTxk0g3",
        "_links": {
            "self": {
                "href": "http://${yourOktaDomain}/api/v1/apps/0oasrudLtMlzAsTxk0g3"
            }
        }
    }
]
```

#### Add an App target to an App administrator role

##### Add an App target to an App administrator role given to a User

<ApiOperation method="put" url="/api/v1/users/${userId}/roles/${roleId}/targets/catalog/apps/${appName}" />

Adds an App target for an `APP_ADMIN` Role assigned to a User

When you add the first App target, you reduce the scope of the role assignment. The Role no longer applies to all App targets, but applies only to the specified target.

Adding an App target overrides any existing App Instance targets of the App. For example, if someone was assigned to administer a specific Facebook instance, calling this endpoint with `facebook` for `appName`, would make them administrator for all Facebook instances.

###### Request parameters


| Parameter   | Description                                                  | Param Type   | DataType   | Required |
| :---------- | :----------------------------------------------------------- | :----------- | :--------- | :------- |
| appName     | `name` of App target from catalog to scope role assignment   | URL          | String     | TRUE     |
| roleId      | `id` of a Role                                               | URL          | String     | TRUE     |
| userId      | `id` of a User                                               | URL          | String     | TRUE     |

###### Response parameters

``` http
HTTP/1.1 204 No Content
```

###### Request example


```bash
curl -v -X PUT \
-H "Accept: application/json" \
-H "Content-Type: application/json" \
-H "Authorization: SSWS ${api_token}" \
"https://${yourOktaDomain}/api/v1/users/00u6fud33CXDPBXULRNG/roles/KVJUKUS7IFCE2SKO/targets/catalog/apps/amazon_aws"
```

###### Response example


``` http
HTTP/1.1 204 No Content
```

##### Add an App target to an App administrator role given to a Group

<ApiOperation method="put" url="/api/v1/groups/${groupId}/roles/${roleId}/targets/catalog/apps/${appName}" />

Adds an App target for an `APP_ADMIN` role assigned to a group

When you add the first App target, you reduce the scope of the role assignment. The Role no longer applies to all App targets, but applies only to the specified target.

Adding an App target overrides any existing instance targets of the app. For example, if someone was assigned to administer a specific Facebook instance, calling this endpoint with `facebook` for `appName`, would make them administrator for all Facebook instances.

###### Request parameters


| Parameter   | Description                                                  | Param Type   | DataType   | Required |
| :---------- | :----------------------------------------------------------- | :----------- | :--------- | :------- |
| groupId     | `id` of a Group                                              | URL          | String     | TRUE     |
| roleId      | `id` of a Role                                               | URL          | String     | TRUE     |
| appName     | `name` of App target from catalog to scope role assignment   | URL          | String     | TRUE     |

###### Response parameters


``` http
HTTP/1.1 204 No Content
```

###### Request example


```bash
curl -v -X PUT \
-H "Accept: application/json" \
-H "Content-Type: application/json" \
-H "Authorization: SSWS ${api_token}" \
"https://${yourOktaDomain}/api/v1/groups/00gsr2IepS8YhHRFf0g3/roles/IFIFAX2BIRGUSTQ/targets/catalog/apps/amazon_aws"
```

###### Response example


``` http
HTTP/1.1 204 No Content
```

#### Add an App Instance target to an App administrator role

Assign an admin role to a specific App Instance to grant the admin permission to manage an instance of one App or instances of multiple Apps. App Instances are specific Apps that admins have created in their org. For example, there may be a Salesforce App configured differently for each sales region of a company. When you create an App Instance target, an admin may be assigned to manage only two instances of the configured Salesforce Apps and perhaps assigned to manage an instance of another configured App, such as Workday.

> **Note:** You can target a mixture of both App and App Instance targets, but can't assign permissions to manage all instances of an App and then a subset of that same App. For example, you can't specify that an admin has access to manage all instances of a Salesforce app and then also specific configurations of the Salesforce app.

##### Add an App Instance target to an App administrator role given to a User

<ApiOperation method="put" url="/api/v1/users/${userId}/roles/${roleId}/targets/catalog/apps/${appName}/${appInstanceId}" />

Adds an App Instance target for an `APP_ADMIN` Role assigned to a User

When you add the first App or App Instance target, you reduce the scope of the role assignment. The Role no longer applies to all App targets, but applies only to the specified target.

> **Note:** You can target a mixture of both App and App Instance targets, but can't assign permissions to manage all instances of an App and then a subset of that same App. For example, you can't specify that an admin has access to manage all instances of a Salesforce app and then also specific configurations of the Salesforce app.

###### Request parameters


| Parameter     | Description                                                  | Param Type   | DataType   | Required |
| :----------   | :----------------------------------------------------------- | :----------- | :--------- | :------- |
| userId        | `id` of a User                                               | URL          | String     | TRUE     |
| roleId        | `id` of a Role                                               | URL          | String     | TRUE     |
| appName       | `name` of App target from catalog to scope role assignment   | URL          | String     | TRUE     |
| appInstanceId | `id` of the App Instance target to scope role assignment     | URL          | String     | TRUE     |

###### Response parameters


``` http
HTTP/1.1 204 No Content
```

###### Request example


```bash
curl -v -X PUT \
-H "Accept: application/json" \
-H "Content-Type: application/json" \
-H "Authorization: SSWS ${api_token}" \
"https://${yourOktaDomain}/api/v1/users/00u6fud33CXDPBXULRNG/roles/KVJUKUS7IFCE2SKO/targets/catalog/apps/amazon_aws/0oasrudLtMlzAsTxk0g3"
```

###### Response example


``` http
HTTP/1.1 204 No Content
```

##### Add an App Instance target to an App administrator role given to a Group


<ApiOperation method="put" url="/api/v1/groups/${groupId}/roles/${roleId}/targets/catalog/apps/${appName}/${appInstanceId}" />

Adds an App Instance target for an `APP_ADMIN` Role assigned to a Group

When you add the first App or App Instance target, you reduce the scope of the role assignment. The Role no longer applies to all App targets, but applies only to the specified target.

> **Note:** You can target a mixture of both App and App Instance targets, but can't assign permissions to manage all instances of an App and then a subset of that same App. For example, you can't specify that an admin has access to manage all instances of a Salesforce app and then also specific configurations of the Salesforce app.

###### Request parameters


| Parameter         | Description                                                  | Param Type   | DataType   | Required |
| :---------------- | :----------------------------------------------------------- | :----------- | :--------- | :------- |
| appInstanceId     | `id` of the App Instance target to scope role assignment     | URL          | String     | TRUE     |
| appName           | `name` of App target from catalog to scope role assignment   | URL          | String     | TRUE     |
| groupId           | `id` of a Group                                              | URL          | String     | TRUE     |
| roleId            | `id` of a Role                                               | URL          | String     | TRUE     |

###### Response parameters


``` http
HTTP/1.1 204 No Content
```

###### Request example


```bash
curl -v -X PUT \
-H "Accept: application/json" \
-H "Content-Type: application/json" \
-H "Authorization: SSWS ${api_token}" \
"https://${yourOktaDomain}/api/v1/groups/00gsr2IepS8YhHRFf0g3/roles/IFIFAX2BIRGUSTQ/targets/catalog/apps/facebook/0oassqD8YkfwsJeV60g3"
```

###### Response example


``` http
HTTP/1.1 204 No Content
```

#### Remove an App target from an App administrator role

##### Remove an App target from an App administrator role given to a User

<ApiOperation method="delete" url="/api/v1/users/${userId}/roles/${roleId}/targets/catalog/apps/${appName}" />

Removes an App target from an `APP_ADMIN` Role assigned to a User

> **Note:** Don't remove the last App target from a role assignment, as this causes an exception. If you need a role assignment that applies to all Apps, the API consumer should delete the `APP_ADMIN` role assignment and recreate it.

###### Request parameters


| Parameter   | Description                                | Param Type   | DataType   | Required |
| :---------- | :----------------------------------------- | :----------- | :--------- | :------- |
| appName     | `name` of App target for role assignment   | URL          | String     | TRUE     |
| roleId      | `id` of a Role                             | URL          | String     | TRUE     |
| userId      | `id` of a User                             | URL          | String     | TRUE     |

###### Response parameters


``` http
HTTP/1.1 204 No Content
```

###### Request example


```bash
curl -v -X DELETE \
-H "Accept: application/json" \
-H "Content-Type: application/json" \
-H "Authorization: SSWS ${api_token}" \
"https://${yourOktaDomain}/api/v1/users/00u6fud33CXDPBXULRNG/roles/KVJUKUS7IFCE2SKO/targets/catalog/apps/amazon_aws"
```

###### Response example


``` http
HTTP/1.1 204 No Content
```

##### Remove an App target from an App administrator role given to a Group

<ApiOperation method="delete" url="/api/v1/groups/${groupId}/roles/${roleId}/targets/catalog/apps/${appName}" />

Removes an App target from an `APP_ADMIN` Role assigned to a Group

> **Note:** Don't remove the last App target from a role assignment, as this causes an exception.  If you need a role assignment that applies to all Apps, the API consumer should delete the `APP_ADMIN` role assignment and recreate it.

###### Request parameters


| Parameter   | Description                                | Param Type   | DataType   | Required |
| :---------- | :----------------------------------------- | :----------- | :--------- | :------- |
| appName     | `name` of App target for role assignment   | URL          | String     | TRUE     |
| groupId     | `id` of a Group                            | URL          | String     | TRUE     |
| roleId      | `id` of a Role                             | URL          | String     | TRUE     |

###### Response parameters


``` http
HTTP/1.1 204 No Content
```

###### Request example


```bash
curl -v -X DELETE \
-H "Accept: application/json" \
-H "Content-Type: application/json" \
-H "Authorization: SSWS ${api_token}" \
"https://${yourOktaDomain}/api/v1/groups/00gsr2IepS8YhHRFf0g3/roles/IFIFAX2BIRGUSTQ/targets/catalog/apps/facebook"
```

###### Response example


``` http
HTTP/1.1 204 No Content
```

#### Remove an App Instance target from an App administrator role

##### Remove an App Instance target from an App administrator role given to a User


<ApiOperation method="delete" url="/api/v1/users/${userId}/roles/${roleId}/targets/catalog/apps/${appName}/${appInstanceId}" />

Removes an App instance target from an `APP_ADMIN` Role assigned to a User

> **Note:** Don't remove the last App target from a role assignment, as this causes an exception. If you need a role assignment that applies to all Apps, the API consumer should delete the `APP_ADMIN` role assignment and recreate it.

###### Request parameters


| Parameter     | Description                                         | Param Type   | DataType   | Required |
| :----------   | :-----------------------------------------          | :----------- | :--------- | :------- |
| appInstanceId | `id` of the App Instance target for role assignment | URL          | String     | TRUE     |
| appName       | `name` of App target for role assignment            | URL          | String     | TRUE     |
| roleId        | `id` of a Role                                      | URL          | String     | TRUE     |
| userId        | `id` of a User                                      | URL          | String     | TRUE     |

###### Response parameters


``` http
HTTP/1.1 204 No Content
```

###### Request example


```bash
curl -v -X DELETE \
-H "Accept: application/json" \
-H "Content-Type: application/json" \
-H "Authorization: SSWS ${api_token}" \
"https://${yourOktaDomain}/api/v1/users/00u6fud33CXDPBXULRNG/roles/KVJUKUS7IFCE2SKO/targets/catalog/apps/amazon_aws"
```

###### Response example


``` http
HTTP/1.1 204 No Content
```

##### Remove an App Instance target from an App administrator role given to a Group

<ApiOperation method="delete" url="/api/v1/groups/${groupId}/roles/${roleId}/targets/catalog/apps/${appName}/${appInstanceId}" />

Removes an App Instance target from an `APP_ADMIN` Role assigned to a Group

> **Note:** Don't remove the last App target from a role assignment, as this causes an exception. If you need a role assignment that applies to all Apps, the API consumer should delete the `APP_ADMIN` role assignment and recreate it.

###### Request parameters


| Parameter         | Description                                           | Param Type   | DataType   | Required |
| :---------------- | :---------------------------------------------------- | :----------- | :--------- | :------- |
| appInstanceId     | `id` of the App Instance target for role assignment   | URL          | String     | TRUE     |
| appName           | `name` of App target for role assignment              | URL          | String     | TRUE     |
| groupId           | `id` of a Group                                       | URL          | String     | TRUE     |
| roleId            | `id` of a Role                                        | URL          | String     | TRUE     |

###### Response parameters


``` http
HTTP/1.1 204 No Content
```

###### Request example


```bash
curl -v -X DELETE \
-H "Accept: application/json" \
-H "Content-Type: application/json" \
-H "Authorization: SSWS ${api_token}" \
"https://${yourOktaDomain}/api/v1/groups/00gsr2IepS8YhHRFf0g3/roles/IFIFAX2BIRGUSTQ/targets/catalog/apps/facebook/0oassqD8YkfwsJeV60g3"
```

###### Response example


``` http
HTTP/1.1 204 No Content
```

## Role model

### Examples

#### Sample Role assigned to the User directly

```json
{
    "id": "ra125eqBFpETrMwu80g4",
    "label": "Organization Administrator",
    "type": "ORG_ADMIN",
    "status": "ACTIVE",
    "created": "2019-02-06T16:17:40.000Z",
    "lastUpdated": "2019-02-06T16:17:40.000Z",
    "assignmentType": "USER",
    "_links": {
        "assignee": {
            "href": "http://${yourOktaDomain}/api/v1/users/00ur32Vg0fvpyHZeQ0g3"
        }
    }
}
```

#### Sample Role assigned to the User through a Group membership

```json
{
    "id": "gra25fapn1prGTBKV0g4",
    "label": "API Access Management Administrator",
    "type": "API_ACCESS_MANAGEMENT_ADMIN",
    "status": "ACTIVE",
    "created": "2019-02-06T16:20:57.000Z",
    "lastUpdated": "2019-02-06T16:20:57.000Z",
    "assignmentType": "GROUP",
    "_links": {
        "assignee": {
            "href": "http://${yourOktaDomain}/api/v1/groups/00g1ousb3XCr9Dkr20g4"
        }
    }
}
```

### Role properties

The Role model defines several **read-only** properties:

| Property         | Description                                             | DataType                                                                                                                                   | Nullable   | Unique   | Read Only |
| :--------------- | :------------------------------------------------------ | :------------------------------------------------------------------------------------------------------------                              | :--------- | :------- | :-------- |
| _embedded        | Embedded resources related to the role assignment       | [JSON HAL](http://tools.ietf.org/html/draft-kelly-json-hal-06)                                                                             | TRUE       | FALSE    | TRUE      |
| _links           | Discoverable resources related to the role assignment   | [JSON HAL](http://tools.ietf.org/html/draft-kelly-json-hal-06)                                                                             | TRUE       | FALSE    | TRUE      |
| assignmentType   | The type of assignment                                  | `USER`, `GROUP`                                                                                                                            | FALSE      | FALSE    | TRUE      |
| created          | Timestamp when app user was created                     | Date                                                                                                                                       | FALSE      | FALSE    | TRUE      |
| id               | Unique key for the role assignment                      | String                                                                                                                                     | FALSE      | TRUE     | TRUE      |
| label            | Display name of Role                                    | String                                                                                                                                     | FALSE      | FALSE    | TRUE      |
| lastUpdated      | Timestamp when app user was last updated                | Date                                                                                                                                       | FALSE      | FALSE    | TRUE      |
| status           | Status of role assignment                               | `ACTIVE`                                                                                                                                   | FALSE      | FALSE    | TRUE      |
| type             | Type of Role                                            | `SUPER_ADMIN`, `ORG_ADMIN`, `APP_ADMIN`, `USER_ADMIN`, `HELP_DESK_ADMIN`, `READ_ONLY_ADMIN`, `MOBILE_ADMIN`, `API_ACCESS_MANAGEMENT_ADMIN`, `REPORT_ADMIN` | FALSE      | FALSE    | TRUE      |

#### Role types

Some Roles support optional targets that constrain the Role to a specific set of Groups or Apps. If an optional target isn't specified, then the role assignment is unbounded (for example, applies to all Groups or Apps).

Refer to the [product documentation](https://help.okta.com/en/prod/Content/Topics/Security/Administrators.htm?cshid=Security_Administrators#Security_Administrators) for a complete definition of permissions granted to each Role.

| Role type                     | Label                               | Optional targets                      |
| :---------------------------- | :---------------------------------- | :------------------------------------ |
| `API_ACCESS_MANAGEMENT_ADMIN` | API Access Management Administrator |                                       |
| `APP_ADMIN`                   | Application Administrator           | Apps                                  |
<<<<<<< HEAD
| `USER_ADMIN`                  | Group Administrator                 | [Groups](/docs/reference/api/groups/) |
| `HELP_DESK_ADMIN`             | Help Desk Administrator             | [Groups](/docs/reference/api/groups/) |
| `GROUP_MEMBERSHIP_ADMIN`      | Group Membership Administrator      | [Groups](/docs/reference/api/groups/) |
| `READ_ONLY_ADMIN`             | Read-Only Administrator             |                                       |
=======
| `HELP_DESK_ADMIN`             | Help Desk Administrator             | [Groups](/docs/reference/api/groups/) |
>>>>>>> 0d48bcf6
| `MOBILE_ADMIN`                | Mobile Administrator                |                                       |
| `ORG_ADMIN`                   | Organizational Administrator        |                                       |
| `READ_ONLY_ADMIN`             | Read-Only Administrator             |                                       |
| `REPORT_ADMIN`                | Report Administrator                |                                       |
| `SUPER_ADMIN`                 | Super Administrator                 |                                       |
| `USER_ADMIN`                  | Group Administrator                 | [Groups](/docs/reference/api/groups/) |

`API_ACCESS MANAGEMENT_ADMIN` is available if the API Access Management feature is enabled. For a description of what the Role can do, see [API Access Management Best Practices](/docs/concepts/api-access-management/#recommended-practices-for-api-access-management).

#### Assignment types

A Role could either be assigned to the User directly or be assigned to a Group of which the user is a member. The `assignee` in `_links` provides more details about the User or the Group to which the assignment was made.

| Assignment type     | Description                                                        |
| :------------------ | :----------------------------------------------------------------- |
| `GROUP`             | Role was assigned to an admin Group of which the User is a member |
| `USER`              | Role was assigned to the User directly                             |<|MERGE_RESOLUTION|>--- conflicted
+++ resolved
@@ -1346,14 +1346,8 @@
 | :---------------------------- | :---------------------------------- | :------------------------------------ |
 | `API_ACCESS_MANAGEMENT_ADMIN` | API Access Management Administrator |                                       |
 | `APP_ADMIN`                   | Application Administrator           | Apps                                  |
-<<<<<<< HEAD
-| `USER_ADMIN`                  | Group Administrator                 | [Groups](/docs/reference/api/groups/) |
+| `GROUP_MEMBERSHIP_ADMIN`      | Group Membership Administrator      | [Groups](/docs/reference/api/groups/) |
 | `HELP_DESK_ADMIN`             | Help Desk Administrator             | [Groups](/docs/reference/api/groups/) |
-| `GROUP_MEMBERSHIP_ADMIN`      | Group Membership Administrator      | [Groups](/docs/reference/api/groups/) |
-| `READ_ONLY_ADMIN`             | Read-Only Administrator             |                                       |
-=======
-| `HELP_DESK_ADMIN`             | Help Desk Administrator             | [Groups](/docs/reference/api/groups/) |
->>>>>>> 0d48bcf6
 | `MOBILE_ADMIN`                | Mobile Administrator                |                                       |
 | `ORG_ADMIN`                   | Organizational Administrator        |                                       |
 | `READ_ONLY_ADMIN`             | Read-Only Administrator             |                                       |
