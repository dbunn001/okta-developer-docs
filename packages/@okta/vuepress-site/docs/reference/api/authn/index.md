--- conflicted
+++ resolved
@@ -878,12 +878,7 @@
 
 > **Note:** The `X-Device-Fingerprint` header is different from the device token. Device-based MFA in the Okta Sign-On policy rules depends on the device token only and not on the `X-Device-Fingerprint` header. To read more about the device token, see [Context Object](#context-object). Device-based MFA would work only if you pass the device token in the [client request context](/docs/reference/api-overview/#client-request-context).
 
-<<<<<<< HEAD
-* Device fingerprint is different from the device token. The time and device based MFA in Okta SignOn policy rules depends on the device token only and not on the device fingerprint. To read more about the device token, see [Context object](#context-object). The time and device based MFA would work only if you send the device token passed in the [client request context](/docs/reference/api-overview/#client-request-context).
-* To use device fingerprinting for the new or unknown-device email notification feature, include the `User-Agent` header in the request. For more information, see the [General Security documentation](https://help.okta.com/en/prod/Content/Topics/Security/Security_General.htm?).
-=======
 ##### Device Fingerprint Best Practices
->>>>>>> 4635a1d7
 
 Use the following recommendations as guidelines for generating and storing a device fingerprint in the `X-Device-Fingerprint` header for both web and native applications.
 
