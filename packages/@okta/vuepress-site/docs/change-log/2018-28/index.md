--- conflicted
+++ resolved
@@ -7,13 +7,8 @@
 | Change                                                                                                               | Expected in Preview Orgs | Rollout to Production Orgs Expected to Start |
 | -------------------------------------------------------------------------------------------------------------------- | ------------------------ | -------------------------------------------- |
 | [MFA Call Factor is Generally Available (GA)](#mfa-call-factor-is-generally-available-ga)   | July 11, 2018            | July 16, 2018                                |
-<<<<<<< HEAD
 | [Bugs Fixed in 2018.28](#bugs-fixed-in-2018-28)                                                                       | July 11, 2018            | July 16, 2018                                |
 | [Previously Released Early Access Features 2018.28 Update](#previously-released-early-access-features-2018-28-update) | Available now            | Available now                                
-=======
-| [Bugs Fixed in 2018.28](#bugs-fixed-in-201828)                                                                       | July 11, 2018            | July 16, 2018                                |
-| [Previously Released Early Access Features 2018.28 Update](#previously-released-early-access-features-201828-update) | Available now            | Available now
->>>>>>> a455a758
 
 ### MFA Call Factor is Generally Available (GA)
 
