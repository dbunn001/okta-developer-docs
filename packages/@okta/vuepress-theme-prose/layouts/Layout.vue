--- conflicted
+++ resolved
@@ -5,16 +5,11 @@
       <TopBar v-else />
     </div>
 
-<<<<<<< HEAD
-    <div class="page-body">
-      <Breadcrumb  v-if="!$page.redesign || ($page.redesign && appContext.isInMobileViewport)"/>
-=======
     <div :class="{
       'page-body': true,
       redesign: $page.redesign
     }">
-      <Breadcrumb />
->>>>>>> 404c46f7
+      <Breadcrumb v-if="!$page.redesign || ($page.redesign && appContext.isInMobileViewport)" />
       <div class="content" v-if="$page.frontmatter.component">
         <component :is="$page.frontmatter.component" />
       </div>
