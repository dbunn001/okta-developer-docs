--- conflicted
+++ resolved
@@ -4,20 +4,14 @@
       <HeaderRedesign v-if="$page.redesign" />
       <TopBar v-else />
     </div>
-<<<<<<< HEAD
-    <div class="page-body">
-      <template v-if="isHomePage">
+   <div :class="{
+      'page-body': true,
+      redesign: $page.redesign
+    }">
+       <template v-if="isHomePage">
          <RedesignHomePage :is-in-mobile-viewport="appContext.isInMobileViewport"/>
       </template>
       <template v-if="!isHomePage">
-
-=======
-
-    <div :class="{
-      'page-body': true,
-      redesign: $page.redesign
-    }">
->>>>>>> fdaf8c71
       <Breadcrumb />
       <div class="content" v-if="$page.frontmatter.component">
         <component :is="$page.frontmatter.component" />
@@ -80,11 +74,8 @@
     Documentation: () => import('../components/Documentation.vue'),
     Reference: () => import('../components/Reference.vue'),
     Quickstart: () => import('../components/Quickstart.vue'),
-<<<<<<< HEAD
     RedesignHomePage: () => import('../global-components/RedesignHomePage')
-=======
     Pricing: () => import('../components/Pricing.vue'),
->>>>>>> fdaf8c71
   },
   data() {
     return {
